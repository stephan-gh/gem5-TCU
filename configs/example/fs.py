# Copyright (c) 2010-2013, 2016, 2019 ARM Limited
# Copyright (c) 2020 Barkhausen Institut
# All rights reserved.
#
# The license below extends only to copyright in the software and shall
# not be construed as granting a license to any other intellectual
# property including but not limited to intellectual property relating
# to a hardware implementation of the functionality of the software
# licensed hereunder.  You may use the software subject to the license
# terms below provided that you ensure that this notice is replicated
# unmodified and in its entirety in all distributions of the software,
# modified or unmodified, in source code or in binary form.
#
# Copyright (c) 2012-2014 Mark D. Hill and David A. Wood
# Copyright (c) 2009-2011 Advanced Micro Devices, Inc.
# Copyright (c) 2006-2007 The Regents of The University of Michigan
# All rights reserved.
#
# Redistribution and use in source and binary forms, with or without
# modification, are permitted provided that the following conditions are
# met: redistributions of source code must retain the above copyright
# notice, this list of conditions and the following disclaimer;
# redistributions in binary form must reproduce the above copyright
# notice, this list of conditions and the following disclaimer in the
# documentation and/or other materials provided with the distribution;
# neither the name of the copyright holders nor the names of its
# contributors may be used to endorse or promote products derived from
# this software without specific prior written permission.
#
# THIS SOFTWARE IS PROVIDED BY THE COPYRIGHT HOLDERS AND CONTRIBUTORS
# "AS IS" AND ANY EXPRESS OR IMPLIED WARRANTIES, INCLUDING, BUT NOT
# LIMITED TO, THE IMPLIED WARRANTIES OF MERCHANTABILITY AND FITNESS FOR
# A PARTICULAR PURPOSE ARE DISCLAIMED. IN NO EVENT SHALL THE COPYRIGHT
# OWNER OR CONTRIBUTORS BE LIABLE FOR ANY DIRECT, INDIRECT, INCIDENTAL,
# SPECIAL, EXEMPLARY, OR CONSEQUENTIAL DAMAGES (INCLUDING, BUT NOT
# LIMITED TO, PROCUREMENT OF SUBSTITUTE GOODS OR SERVICES; LOSS OF USE,
# DATA, OR PROFITS; OR BUSINESS INTERRUPTION) HOWEVER CAUSED AND ON ANY
# THEORY OF LIABILITY, WHETHER IN CONTRACT, STRICT LIABILITY, OR TORT
# (INCLUDING NEGLIGENCE OR OTHERWISE) ARISING IN ANY WAY OUT OF THE USE
# OF THIS SOFTWARE, EVEN IF ADVISED OF THE POSSIBILITY OF SUCH DAMAGE.

from __future__ import print_function
from __future__ import absolute_import

import optparse
import sys

import m5
from m5.defines import buildEnv
from m5.objects import *
from m5.util import addToPath, fatal, warn
from m5.util.fdthelper import *

addToPath('../')

from ruby import Ruby

from common.FSConfig import *
from common.SysPaths import *
from common.Benchmarks import *
from common import Simulation
from common import CacheConfig
from common import CpuConfig
from common import MemConfig
from common import ObjectList
from common.Caches import *
from common import Options

def cmd_line_template():
    if options.command_line and options.command_line_file:
        print("Error: --command-line and --command-line-file are "
              "mutually exclusive")
        sys.exit(1)
    if options.command_line:
        return options.command_line
    if options.command_line_file:
        return open(options.command_line_file).read().strip()
    return None

def build_test_system(np):
    cmdline = cmd_line_template()
    if buildEnv['TARGET_ISA'] == "mips":
        test_sys = makeLinuxMipsSystem(test_mem_mode, bm[0], cmdline=cmdline)
    elif buildEnv['TARGET_ISA'] == "sparc":
        test_sys = makeSparcSystem(test_mem_mode, bm[0], cmdline=cmdline)
    elif buildEnv['TARGET_ISA'] == "riscv":
<<<<<<< HEAD
        test_sys = makeBareMetalRiscvSystem(test_mem_mode, bm[0], cmdline=cmdline)
=======
        test_sys = makeBareMetalRiscvSystem(test_mem_mode, bm[0],
                                            cmdline=cmdline)
>>>>>>> fa704784
    elif buildEnv['TARGET_ISA'] == "x86":
        test_sys = makeLinuxX86System(test_mem_mode, np, bm[0], options.ruby,
                                      cmdline=cmdline)
    elif buildEnv['TARGET_ISA'] == "arm":
        test_sys = makeArmSystem(
            test_mem_mode,
            options.machine_type,
            np,
            bm[0],
            options.dtb_filename,
            bare_metal=options.bare_metal,
            cmdline=cmdline,
            external_memory=options.external_memory_system,
            ruby=options.ruby,
            security=options.enable_security_extensions,
            vio_9p=options.vio_9p,
            bootloader=options.bootloader,
        )
        if options.enable_context_switch_stats_dump:
            test_sys.enable_context_switch_stats_dump = True
    else:
        fatal("Incapable of building %s full system!", buildEnv['TARGET_ISA'])

    # Set the cache line size for the entire system
    test_sys.cache_line_size = options.cacheline_size

    # Create a top-level voltage domain
    test_sys.voltage_domain = VoltageDomain(voltage = options.sys_voltage)

    # Create a source clock for the system and set the clock period
    test_sys.clk_domain = SrcClockDomain(clock =  options.sys_clock,
            voltage_domain = test_sys.voltage_domain)

    # Create a CPU voltage domain
    test_sys.cpu_voltage_domain = VoltageDomain()

    # Create a source clock for the CPUs and set the clock period
    test_sys.cpu_clk_domain = SrcClockDomain(clock = options.cpu_clock,
                                             voltage_domain =
                                             test_sys.cpu_voltage_domain)

    if buildEnv['TARGET_ISA'] == 'riscv':
<<<<<<< HEAD
        test_sys.bootloader = options.kernel
    elif options.kernel is not None:
        test_sys.kernel = binary(options.kernel)
=======
        test_sys.workload.bootloader = options.kernel
    elif options.kernel is not None:
        test_sys.workload.object_file = binary(options.kernel)
>>>>>>> fa704784

    if options.script is not None:
        test_sys.readfile = options.script

    if options.lpae:
        test_sys.have_lpae = True

    if options.virtualisation:
        test_sys.have_virtualization = True

    test_sys.init_param = options.init_param

    # For now, assign all the CPUs to the same clock domain
    test_sys.cpu = [TestCPUClass(clk_domain=test_sys.cpu_clk_domain, cpu_id=i)
                    for i in range(np)]

    if ObjectList.is_kvm_cpu(TestCPUClass) or \
        ObjectList.is_kvm_cpu(FutureClass):
        test_sys.kvm_vm = KvmVM()

    if options.ruby:
        bootmem = getattr(test_sys, '_bootmem', None)
        Ruby.create_system(options, True, test_sys, test_sys.iobus,
                           test_sys._dma_ports, bootmem)

        # Create a seperate clock domain for Ruby
        test_sys.ruby.clk_domain = SrcClockDomain(clock = options.ruby_clock,
                                        voltage_domain = test_sys.voltage_domain)

        # Connect the ruby io port to the PIO bus,
        # assuming that there is just one such port.
        test_sys.iobus.master = test_sys.ruby._io_port.slave

        for (i, cpu) in enumerate(test_sys.cpu):
            #
            # Tie the cpu ports to the correct ruby system ports
            #
            cpu.clk_domain = test_sys.cpu_clk_domain
            cpu.createThreads()
            cpu.createInterruptController()

            cpu.icache_port = test_sys.ruby._cpu_ports[i].slave
            cpu.dcache_port = test_sys.ruby._cpu_ports[i].slave

            if buildEnv['TARGET_ISA'] in ("x86", "arm"):
                cpu.itb.walker.port = test_sys.ruby._cpu_ports[i].slave
                cpu.dtb.walker.port = test_sys.ruby._cpu_ports[i].slave

            if buildEnv['TARGET_ISA'] in "x86":
                cpu.interrupts[0].pio = test_sys.ruby._cpu_ports[i].master
                cpu.interrupts[0].int_master = test_sys.ruby._cpu_ports[i].slave
                cpu.interrupts[0].int_slave = test_sys.ruby._cpu_ports[i].master

    else:
        if options.caches or options.l2cache:
            # By default the IOCache runs at the system clock
            test_sys.iocache = IOCache(addr_ranges = test_sys.mem_ranges)
            test_sys.iocache.cpu_side = test_sys.iobus.master
            test_sys.iocache.mem_side = test_sys.membus.slave
        elif not options.external_memory_system:
            test_sys.iobridge = Bridge(delay='50ns', ranges = test_sys.mem_ranges)
            test_sys.iobridge.slave = test_sys.iobus.master
            test_sys.iobridge.master = test_sys.membus.slave

        # Sanity check
        if options.simpoint_profile:
            if not ObjectList.is_noncaching_cpu(TestCPUClass):
                fatal("SimPoint generation should be done with atomic cpu")
            if np > 1:
                fatal("SimPoint generation not supported with more than one CPUs")

        for i in range(np):
            if options.simpoint_profile:
                test_sys.cpu[i].addSimPointProbe(options.simpoint_interval)
            if options.checker:
                test_sys.cpu[i].addCheckerCpu()
            if not ObjectList.is_kvm_cpu(TestCPUClass):
                if options.bp_type:
                    bpClass = ObjectList.bp_list.get(options.bp_type)
                    test_sys.cpu[i].branchPred = bpClass()
                if options.indirect_bp_type:
                    IndirectBPClass = ObjectList.indirect_bp_list.get(
                        options.indirect_bp_type)
                    test_sys.cpu[i].branchPred.indirectBranchPred = \
                        IndirectBPClass()
            test_sys.cpu[i].createThreads()

        # If elastic tracing is enabled when not restoring from checkpoint and
        # when not fast forwarding using the atomic cpu, then check that the
        # TestCPUClass is DerivO3CPU or inherits from DerivO3CPU. If the check
        # passes then attach the elastic trace probe.
        # If restoring from checkpoint or fast forwarding, the code that does this for
        # FutureCPUClass is in the Simulation module. If the check passes then the
        # elastic trace probe is attached to the switch CPUs.
        if options.elastic_trace_en and options.checkpoint_restore == None and \
            not options.fast_forward:
            CpuConfig.config_etrace(TestCPUClass, test_sys.cpu, options)

        CacheConfig.config_cache(options, test_sys)

        MemConfig.config_mem(options, test_sys)

    return test_sys

def build_drive_system(np):
    # driver system CPU is always simple, so is the memory
    # Note this is an assignment of a class, not an instance.
    DriveCPUClass = AtomicSimpleCPU
    drive_mem_mode = 'atomic'
    DriveMemClass = SimpleMemory

    cmdline = cmd_line_template()
    if buildEnv['TARGET_ISA'] == 'mips':
        drive_sys = makeLinuxMipsSystem(drive_mem_mode, bm[1], cmdline=cmdline)
    elif buildEnv['TARGET_ISA'] == 'sparc':
        drive_sys = makeSparcSystem(drive_mem_mode, bm[1], cmdline=cmdline)
    elif buildEnv['TARGET_ISA'] == 'x86':
        drive_sys = makeLinuxX86System(drive_mem_mode, np, bm[1],
                                       cmdline=cmdline)
    elif buildEnv['TARGET_ISA'] == 'arm':
        drive_sys = makeArmSystem(drive_mem_mode, options.machine_type, np,
                                  bm[1], options.dtb_filename, cmdline=cmdline)

    # Create a top-level voltage domain
    drive_sys.voltage_domain = VoltageDomain(voltage = options.sys_voltage)

    # Create a source clock for the system and set the clock period
    drive_sys.clk_domain = SrcClockDomain(clock =  options.sys_clock,
            voltage_domain = drive_sys.voltage_domain)

    # Create a CPU voltage domain
    drive_sys.cpu_voltage_domain = VoltageDomain()

    # Create a source clock for the CPUs and set the clock period
    drive_sys.cpu_clk_domain = SrcClockDomain(clock = options.cpu_clock,
                                              voltage_domain =
                                              drive_sys.cpu_voltage_domain)

    drive_sys.cpu = DriveCPUClass(clk_domain=drive_sys.cpu_clk_domain,
                                  cpu_id=0)
    drive_sys.cpu.createThreads()
    drive_sys.cpu.createInterruptController()
    drive_sys.cpu.connectAllPorts(drive_sys.membus)
    if options.kernel is not None:
        drive_sys.workload.object_file = binary(options.kernel)

    if ObjectList.is_kvm_cpu(DriveCPUClass):
        drive_sys.kvm_vm = KvmVM()

    drive_sys.iobridge = Bridge(delay='50ns',
                                ranges = drive_sys.mem_ranges)
    drive_sys.iobridge.slave = drive_sys.iobus.master
    drive_sys.iobridge.master = drive_sys.membus.slave

    # Create the appropriate memory controllers and connect them to the
    # memory bus
    drive_sys.mem_ctrls = [DriveMemClass(range = r)
                           for r in drive_sys.mem_ranges]
    for i in range(len(drive_sys.mem_ctrls)):
        drive_sys.mem_ctrls[i].port = drive_sys.membus.master

    drive_sys.init_param = options.init_param

    return drive_sys

# Add options
parser = optparse.OptionParser()
Options.addCommonOptions(parser)
Options.addFSOptions(parser)

# Add the ruby specific and protocol specific options
if '--ruby' in sys.argv:
    Ruby.define_options(parser)

(options, args) = parser.parse_args()

if args:
    print("Error: script doesn't take any positional arguments")
    sys.exit(1)

# system under test can be any CPU
(TestCPUClass, test_mem_mode, FutureClass) = Simulation.setCPUClass(options)

# Match the memories with the CPUs, based on the options for the test system
TestMemClass = Simulation.setMemClass(options)

if options.benchmark:
    try:
        bm = Benchmarks[options.benchmark]
    except KeyError:
        print("Error benchmark %s has not been defined." % options.benchmark)
        print("Valid benchmarks are: %s" % DefinedBenchmarks)
        sys.exit(1)
else:
    if options.dual:
        bm = [SysConfig(disks=options.disk_image, rootdev=options.root_device,
                        mem=options.mem_size, os_type=options.os_type),
              SysConfig(disks=options.disk_image, rootdev=options.root_device,
                        mem=options.mem_size, os_type=options.os_type)]
    else:
        bm = [SysConfig(disks=options.disk_image, rootdev=options.root_device,
                        mem=options.mem_size, os_type=options.os_type)]

np = options.num_cpus

test_sys = build_test_system(np)
if len(bm) == 2:
    drive_sys = build_drive_system(np)
    root = makeDualRoot(True, test_sys, drive_sys, options.etherdump)
elif len(bm) == 1 and options.dist:
    # This system is part of a dist-gem5 simulation
    root = makeDistRoot(test_sys,
                        options.dist_rank,
                        options.dist_size,
                        options.dist_server_name,
                        options.dist_server_port,
                        options.dist_sync_repeat,
                        options.dist_sync_start,
                        options.ethernet_linkspeed,
                        options.ethernet_linkdelay,
                        options.etherdump);
elif len(bm) == 1:
    root = Root(full_system=True, system=test_sys)
else:
    print("Error I don't know how to create more than 2 systems.")
    sys.exit(1)

if hasattr(test_sys, 'l2'):
    test_sys.l2.prefetcher = StridePrefetcher(degree = 16)

if options.timesync:
    root.time_sync_enable = True

if options.frame_capture:
    VncServer.frame_capture = True

if buildEnv['TARGET_ISA'] == "arm" and not options.bare_metal \
        and not options.dtb_filename:
    if options.machine_type not in ["VExpress_GEM5", "VExpress_GEM5_V1"]:
        warn("Can only correctly generate a dtb for VExpress_GEM5_V1 " \
             "platforms, unless custom hardware models have been equipped "\
             "with generation functionality.")

    # Generate a Device Tree
    for sysname in ('system', 'testsys', 'drivesys'):
        if hasattr(root, sysname):
            sys = getattr(root, sysname)
            sys.workload.dtb_filename = \
                os.path.join(m5.options.outdir, '%s.dtb' % sysname)
            sys.generateDtb(sys.workload.dtb_filename)

Simulation.setWorkCountOptions(test_sys, options)
Simulation.run(options, root, test_sys, FutureClass)<|MERGE_RESOLUTION|>--- conflicted
+++ resolved
@@ -84,12 +84,8 @@
     elif buildEnv['TARGET_ISA'] == "sparc":
         test_sys = makeSparcSystem(test_mem_mode, bm[0], cmdline=cmdline)
     elif buildEnv['TARGET_ISA'] == "riscv":
-<<<<<<< HEAD
-        test_sys = makeBareMetalRiscvSystem(test_mem_mode, bm[0], cmdline=cmdline)
-=======
         test_sys = makeBareMetalRiscvSystem(test_mem_mode, bm[0],
                                             cmdline=cmdline)
->>>>>>> fa704784
     elif buildEnv['TARGET_ISA'] == "x86":
         test_sys = makeLinuxX86System(test_mem_mode, np, bm[0], options.ruby,
                                       cmdline=cmdline)
@@ -132,15 +128,9 @@
                                              test_sys.cpu_voltage_domain)
 
     if buildEnv['TARGET_ISA'] == 'riscv':
-<<<<<<< HEAD
-        test_sys.bootloader = options.kernel
-    elif options.kernel is not None:
-        test_sys.kernel = binary(options.kernel)
-=======
         test_sys.workload.bootloader = options.kernel
     elif options.kernel is not None:
         test_sys.workload.object_file = binary(options.kernel)
->>>>>>> fa704784
 
     if options.script is not None:
         test_sys.readfile = options.script
