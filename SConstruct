--- conflicted
+++ resolved
@@ -369,10 +369,10 @@
 
     # Treat warnings as errors but white list some warnings that we
     # want to allow (e.g., deprecation warnings).
-    main.Append(CCFLAGS=['-Werror',
-                         '-Wno-error=deprecated-declarations',
-                         '-Wno-error=deprecated',
-                        ])
+    # main.Append(CCFLAGS=['-Werror',
+    #                      '-Wno-error=deprecated-declarations',
+    #                      '-Wno-error=deprecated',
+    #                     ])
 else:
     print(termcap.Yellow + termcap.Bold + 'Error' + termcap.Normal, end=' ')
     print("Don't know what compiler options to use for your compiler.")
@@ -426,29 +426,6 @@
             main.Append(PSHLINKFLAGS='-flinker-output=rel')
             main.Append(PLINKFLAGS='-flinker-output=rel')
 
-<<<<<<< HEAD
-    # gcc from version 4.8 and above generates "rep; ret" instructions
-    # to avoid performance penalties on certain AMD chips. Older
-    # assemblers detect this as an error, "Error: expecting string
-    # instruction after `rep'"
-    as_version_raw = readCommand([main['AS'], '-v', '/dev/null'],
-                                 exception=False).split()
-
-    # version strings may contain extra distro-specific
-    # qualifiers, so play it safe and keep only what comes before
-    # the first hyphen
-    as_version = as_version_raw[-1].split('-')[0] if as_version_raw else None
-
-    if not as_version or compareVersions(as_version, "2.23") < 0:
-        print termcap.Yellow + termcap.Bold + \
-            'Warning: This combination of gcc and binutils have' + \
-            ' known incompatibilities.\n' + \
-            '         If you encounter build problems, please update ' + \
-            'binutils to 2.23.' + \
-            termcap.Normal
-
-=======
->>>>>>> 7fa4c946
     # Make sure we warn if the user has requested to compile with the
     # Undefined Benahvior Sanitizer and this version of gcc does not
     # support it.
