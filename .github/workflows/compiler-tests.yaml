---
# This workflow runs all of the compiler tests

name: Compiler Tests

on:
  # Runs every Friday from 7AM UTC
    schedule:
        - cron: 00 7 * * 5
  # Allows us to manually start workflow for testing
    workflow_dispatch:

jobs:
  # replication of compiler-tests.sh
<<<<<<< HEAD
  all-compilers:
    strategy:
      fail-fast: false
      matrix:
        image: [gcc-version-12, gcc-version-11, gcc-version-10, gcc-version-9, gcc-version-8, clang-version-16, clang-version-15, clang-version-14, clang-version-13, clang-version-12, clang-version-11, clang-version-10, clang-version-9, clang-version-8, clang-version-7, ubuntu-20.04_all-dependencies, ubuntu-22.04_all-dependencies, ubuntu-22.04_min-dependencies]
        opts: [.opt, .fast]
    runs-on: [self-hosted, linux, x64]
    timeout-minutes: 2880     # 48 hours
    container: gcr.io/gem5-test/${{ matrix.image }}:latest
    steps:
    - uses: actions/checkout@v3
      with:
=======
    all-compilers:
        strategy:
            fail-fast: false
            matrix:
                image: [gcc-version-12, gcc-version-11, gcc-version-10, gcc-version-9, gcc-version-8, clang-version-16, clang-version-15, clang-version-14,
                    clang-version-13, clang-version-12, clang-version-11, clang-version-10, clang-version-9, clang-version-8, clang-version-7, ubuntu-20.04_all-dependencies,
                    ubuntu-22.04_all-dependencies, ubuntu-22.04_min-dependencies]
                opts: [.opt, .fast]
        runs-on: [self-hosted, linux, x64, build]
        timeout-minutes: 2880 # 48 hours
        container: gcr.io/gem5-test/${{ matrix.image }}:latest
        steps:
            - uses: actions/checkout@v3
              with:
>>>>>>> 486916b5
        # Scheduled workflows run on the default branch by default. We
        # therefore need to explicitly checkout the develop branch.
                  ref: develop
            - name: Compile build/ALL/gem5${{ matrix.opts }} with ${{ matrix.image }}
              run: /usr/bin/env python3 /usr/bin/scons --ignore-style build/ALL/gem5${{ matrix.opts }} -j$(nproc)
              timeout-minutes: 600 # 10 hours

  # Tests the two latest gcc and clang supported compilers against all gem5 compilations.
<<<<<<< HEAD
  latest-compilers-all-gem5-builds:
    strategy:
      fail-fast: false
      matrix:
        gem5-compilation: [ARM, ARM_MESI_Three_Level, ARM_MESI_Three_Level_HTM, ARM_MOESI_hammer, Garnet_standalone, GCN3_X86, MIPS, 'NULL', NULL_MESI_Two_Level, NULL_MOESI_CMP_directory, NULL_MOESI_CMP_token, NULL_MOESI_hammer, POWER, RISCV, SPARC, X86, X86_MI_example, X86_MOESI_AMD_Base, VEGA_X86, GCN3_X86]
        image: [gcc-version-12, clang-version-16]
        opts: [.opt]
    runs-on: [self-hosted, linux, x64]
    timeout-minutes: 2880     # 48 hours
    container: gcr.io/gem5-test/${{ matrix.image }}:latest
    steps:
    - uses: actions/checkout@v3
      with:
=======
    latest-compilers-all-gem5-builds:
        strategy:
            fail-fast: false
            matrix:
                gem5-compilation: [ARM, ARM_MESI_Three_Level, ARM_MESI_Three_Level_HTM, ARM_MOESI_hammer, Garnet_standalone, GCN3_X86, MIPS, 'NULL', NULL_MESI_Two_Level,
                    NULL_MOESI_CMP_directory, NULL_MOESI_CMP_token, NULL_MOESI_hammer, POWER, RISCV, SPARC, X86, X86_MI_example, X86_MOESI_AMD_Base, VEGA_X86,
                    GCN3_X86]
                image: [gcc-version-12, clang-version-16]
                opts: [.opt]
        runs-on: [self-hosted, linux, x64, build]
        timeout-minutes: 2880 # 48 hours
        container: gcr.io/gem5-test/${{ matrix.image }}:latest
        steps:
            - uses: actions/checkout@v3
              with:
>>>>>>> 486916b5
        # Scheduled workflows run on the default branch by default. We
        # therefore need to explicitly checkout the develop branch.
                  ref: develop
            - name: Compile build/${{ matrix.gem5-compilation }}/gem5${{ matrix.opts }} with ${{ matrix.image }}
              run: /usr/bin/env python3 /usr/bin/scons --ignore-style build/${{ matrix.gem5-compilation }}/gem5${{ matrix.opts }} -j$(nproc)
              timeout-minutes: 600 # 10 hours<|MERGE_RESOLUTION|>--- conflicted
+++ resolved
@@ -12,20 +12,6 @@
 
 jobs:
   # replication of compiler-tests.sh
-<<<<<<< HEAD
-  all-compilers:
-    strategy:
-      fail-fast: false
-      matrix:
-        image: [gcc-version-12, gcc-version-11, gcc-version-10, gcc-version-9, gcc-version-8, clang-version-16, clang-version-15, clang-version-14, clang-version-13, clang-version-12, clang-version-11, clang-version-10, clang-version-9, clang-version-8, clang-version-7, ubuntu-20.04_all-dependencies, ubuntu-22.04_all-dependencies, ubuntu-22.04_min-dependencies]
-        opts: [.opt, .fast]
-    runs-on: [self-hosted, linux, x64]
-    timeout-minutes: 2880     # 48 hours
-    container: gcr.io/gem5-test/${{ matrix.image }}:latest
-    steps:
-    - uses: actions/checkout@v3
-      with:
-=======
     all-compilers:
         strategy:
             fail-fast: false
@@ -34,13 +20,12 @@
                     clang-version-13, clang-version-12, clang-version-11, clang-version-10, clang-version-9, clang-version-8, clang-version-7, ubuntu-20.04_all-dependencies,
                     ubuntu-22.04_all-dependencies, ubuntu-22.04_min-dependencies]
                 opts: [.opt, .fast]
-        runs-on: [self-hosted, linux, x64, build]
+        runs-on: [self-hosted, linux, x64]
         timeout-minutes: 2880 # 48 hours
         container: gcr.io/gem5-test/${{ matrix.image }}:latest
         steps:
             - uses: actions/checkout@v3
               with:
->>>>>>> 486916b5
         # Scheduled workflows run on the default branch by default. We
         # therefore need to explicitly checkout the develop branch.
                   ref: develop
@@ -49,21 +34,6 @@
               timeout-minutes: 600 # 10 hours
 
   # Tests the two latest gcc and clang supported compilers against all gem5 compilations.
-<<<<<<< HEAD
-  latest-compilers-all-gem5-builds:
-    strategy:
-      fail-fast: false
-      matrix:
-        gem5-compilation: [ARM, ARM_MESI_Three_Level, ARM_MESI_Three_Level_HTM, ARM_MOESI_hammer, Garnet_standalone, GCN3_X86, MIPS, 'NULL', NULL_MESI_Two_Level, NULL_MOESI_CMP_directory, NULL_MOESI_CMP_token, NULL_MOESI_hammer, POWER, RISCV, SPARC, X86, X86_MI_example, X86_MOESI_AMD_Base, VEGA_X86, GCN3_X86]
-        image: [gcc-version-12, clang-version-16]
-        opts: [.opt]
-    runs-on: [self-hosted, linux, x64]
-    timeout-minutes: 2880     # 48 hours
-    container: gcr.io/gem5-test/${{ matrix.image }}:latest
-    steps:
-    - uses: actions/checkout@v3
-      with:
-=======
     latest-compilers-all-gem5-builds:
         strategy:
             fail-fast: false
@@ -73,13 +43,12 @@
                     GCN3_X86]
                 image: [gcc-version-12, clang-version-16]
                 opts: [.opt]
-        runs-on: [self-hosted, linux, x64, build]
+        runs-on: [self-hosted, linux, x64]
         timeout-minutes: 2880 # 48 hours
         container: gcr.io/gem5-test/${{ matrix.image }}:latest
         steps:
             - uses: actions/checkout@v3
               with:
->>>>>>> 486916b5
         # Scheduled workflows run on the default branch by default. We
         # therefore need to explicitly checkout the develop branch.
                   ref: develop
