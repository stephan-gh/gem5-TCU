--- conflicted
+++ resolved
@@ -340,15 +340,9 @@
             thread->readNextPC());
 #endif
 
-<<<<<<< HEAD
     const Addr PCMask = ~(sizeof(MachInst) - 1);
     Addr fetchPC = thread->readPC() + fetchOffset;
-    req->setVirt(0, fetchPC & PCMask, sizeof(MachInst), 0, thread->readPC());
-=======
-    req->setVirt(0, threadPC & ~3, sizeof(MachInst),
-                 (FULL_SYSTEM && (threadPC & 1)) ? PHYSICAL : 0,
-                 threadPC);
->>>>>>> 6b6de8aa
+    req->setVirt(0, fetchPC & PCMask, sizeof(MachInst), 0, threadPC());
 
     Fault fault = thread->translateInstReq(req);
 
