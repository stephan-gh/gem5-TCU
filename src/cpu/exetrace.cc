--- conflicted
+++ resolved
@@ -80,15 +80,9 @@
     loader::SymbolTable::const_iterator it;
     ccprintf(outs, "%#x", cur_pc);
     if (debug::ExecSymbol && (!FullSystem || !in_user_mode) &&
-<<<<<<< HEAD
             (it = thread->getSymTab().findNearest(cur_pc)) !=
                 thread->getSymTab().end()) {
-        Addr delta = cur_pc - it->address;
-=======
-            (it = loader::debugSymbolTable.findNearest(cur_pc)) !=
-                loader::debugSymbolTable.end()) {
         Addr delta = cur_pc - it->address();
->>>>>>> bae34876
         if (delta)
             ccprintf(outs, " @%s+%d", it->name(), delta);
         else
@@ -108,11 +102,7 @@
     //
 
     outs << std::setw(26) << std::left;
-<<<<<<< HEAD
-    outs << inst->disassemble(cur_pc, &thread->getSymTab());
-=======
-    outs << tracer.disassemble(inst, *pc, &loader::debugSymbolTable);
->>>>>>> bae34876
+    outs << tracer.disassemble(inst, *pc, &thread->getSymTab());
 
     if (ran) {
         outs << " : ";
