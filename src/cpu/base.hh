/*
 * Copyright (c) 2011-2013, 2017, 2020 ARM Limited
 * All rights reserved
 *
 * The license below extends only to copyright in the software and shall
 * not be construed as granting a license to any other intellectual
 * property including but not limited to intellectual property relating
 * to a hardware implementation of the functionality of the software
 * licensed hereunder.  You may use the software subject to the license
 * terms below provided that you ensure that this notice is replicated
 * unmodified and in its entirety in all distributions of the software,
 * modified or unmodified, in source code or in binary form.
 *
 * Copyright (c) 2002-2005 The Regents of The University of Michigan
 * Copyright (c) 2011 Regents of the University of California
 * All rights reserved.
 *
 * Redistribution and use in source and binary forms, with or without
 * modification, are permitted provided that the following conditions are
 * met: redistributions of source code must retain the above copyright
 * notice, this list of conditions and the following disclaimer;
 * redistributions in binary form must reproduce the above copyright
 * notice, this list of conditions and the following disclaimer in the
 * documentation and/or other materials provided with the distribution;
 * neither the name of the copyright holders nor the names of its
 * contributors may be used to endorse or promote products derived from
 * this software without specific prior written permission.
 *
 * THIS SOFTWARE IS PROVIDED BY THE COPYRIGHT HOLDERS AND CONTRIBUTORS
 * "AS IS" AND ANY EXPRESS OR IMPLIED WARRANTIES, INCLUDING, BUT NOT
 * LIMITED TO, THE IMPLIED WARRANTIES OF MERCHANTABILITY AND FITNESS FOR
 * A PARTICULAR PURPOSE ARE DISCLAIMED. IN NO EVENT SHALL THE COPYRIGHT
 * OWNER OR CONTRIBUTORS BE LIABLE FOR ANY DIRECT, INDIRECT, INCIDENTAL,
 * SPECIAL, EXEMPLARY, OR CONSEQUENTIAL DAMAGES (INCLUDING, BUT NOT
 * LIMITED TO, PROCUREMENT OF SUBSTITUTE GOODS OR SERVICES; LOSS OF USE,
 * DATA, OR PROFITS; OR BUSINESS INTERRUPTION) HOWEVER CAUSED AND ON ANY
 * THEORY OF LIABILITY, WHETHER IN CONTRACT, STRICT LIABILITY, OR TORT
 * (INCLUDING NEGLIGENCE OR OTHERWISE) ARISING IN ANY WAY OUT OF THE USE
 * OF THIS SOFTWARE, EVEN IF ADVISED OF THE POSSIBILITY OF SUCH DAMAGE.
 */

#ifndef __CPU_BASE_HH__
#define __CPU_BASE_HH__

#include <vector>

// Before we do anything else, check if this build is the NULL ISA,
// and if so stop here
#include "config/the_isa.hh"

#if IS_NULL_ISA
#error Including BaseCPU in a system without CPU support
#else
#include "arch/generic/interrupts.hh"
#include "base/statistics.hh"
#include "debug/Mwait.hh"
#include "mem/htm.hh"
#include "mem/port_proxy.hh"
#include "sim/clocked_object.hh"
#include "sim/eventq.hh"
#include "sim/full_system.hh"
#include "sim/insttracer.hh"
#include "sim/probe/pmu.hh"
#include "sim/probe/probe.hh"
#include "sim/system.hh"

namespace gem5
{

class BaseCPU;
struct BaseCPUParams;
class CheckerCPU;
class ThreadContext;

struct AddressMonitor
{
    AddressMonitor();
    bool doMonitor(PacketPtr pkt);

    bool armed;
    Addr vAddr;
    Addr pAddr;
    uint64_t val;
    bool waiting;   // 0=normal, 1=mwaiting
    bool gotWakeup;
};

class CPUProgressEvent : public Event
{
  protected:
    Tick _interval;
    Counter lastNumInst;
    BaseCPU *cpu;
    bool _repeatEvent;

  public:
    CPUProgressEvent(BaseCPU *_cpu, Tick ival = 0);

    void process();

    void interval(Tick ival) { _interval = ival; }
    Tick interval() { return _interval; }

    void repeatEvent(bool repeat) { _repeatEvent = repeat; }

    virtual const char *description() const;
};

class BaseCPU : public ClockedObject
{
  protected:

    /// Instruction count used for SPARC misc register
    /// @todo unify this with the counters that cpus individually keep
    Tick instCnt;

    // every cpu has an id, put it in the base cpu
    // Set at initialization, only time a cpuId might change is during a
    // takeover (which should be done from within the BaseCPU anyway,
    // therefore no setCpuId() method is provided
    int _cpuId;

    /** Each cpu will have a socket ID that corresponds to its physical location
     * in the system. This is usually used to bucket cpu cores under single DVFS
     * domain. This information may also be required by the OS to identify the
     * cpu core grouping (as in the case of ARM via MPIDR register)
     */
    const uint32_t _socketId;

    /** instruction side request id that must be placed in all requests */
    RequestorID _instRequestorId;

    /** data side request id that must be placed in all requests */
    RequestorID _dataRequestorId;

    /** An intrenal representation of a task identifier within gem5. This is
     * used so the CPU can add which taskId (which is an internal representation
     * of the OS process ID) to each request so components in the memory system
     * can track which process IDs are ultimately interacting with them
     */
    uint32_t _taskId;

    /** The current OS process ID that is executing on this processor. This is
     * used to generate a taskId */
    uint32_t _pid;

    /** Is the CPU switched out or active? */
    bool _switchedOut;

    /** Cache the cache line size that we get from the system */
    const unsigned int _cacheLineSize;

    /** Global CPU statistics that are merged into the Root object. */
    struct GlobalStats : public statistics::Group
    {
        GlobalStats(statistics::Group *parent);

        statistics::Value simInsts;
        statistics::Value simOps;

        statistics::Formula hostInstRate;
        statistics::Formula hostOpRate;
    };

    /**
     * Pointer to the global stat structure. This needs to be
     * constructed from regStats since we merge it into the root
     * group. */
    static std::unique_ptr<GlobalStats> globalStats;

  public:

    /**
     * Purely virtual method that returns a reference to the data
     * port. All subclasses must implement this method.
     *
     * @return a reference to the data port
     */
    virtual Port &getDataPort() = 0;

    /**
     * Purely virtual method that returns a reference to the instruction
     * port. All subclasses must implement this method.
     *
     * @return a reference to the instruction port
     */
    virtual Port &getInstPort() = 0;

    /** Reads this CPU's ID. */
    int cpuId() const { return _cpuId; }

    /** Reads this CPU's Socket ID. */
    uint32_t socketId() const { return _socketId; }

    /** Reads this CPU's unique data requestor ID */
    RequestorID dataRequestorId() const { return _dataRequestorId; }
    /** Reads this CPU's unique instruction requestor ID */
    RequestorID instRequestorId() const { return _instRequestorId; }

    /**
     * Get a port on this CPU. All CPUs have a data and
     * instruction port, and this method uses getDataPort and
     * getInstPort of the subclasses to resolve the two ports.
     *
     * @param if_name the port name
     * @param idx ignored index
     *
     * @return a reference to the port with the given name
     */
    Port &getPort(const std::string &if_name,
                  PortID idx=InvalidPortID) override;

    /** Get cpu task id */
    uint32_t taskId() const { return _taskId; }
    /** Set cpu task id */
    void taskId(uint32_t id) { _taskId = id; }

    uint32_t getPid() const { return _pid; }
    void setPid(uint32_t pid) { _pid = pid; }

    inline void workItemBegin() { baseStats.numWorkItemsStarted++; }
    inline void workItemEnd() { baseStats.numWorkItemsCompleted++; }
    // @todo remove me after debugging with legion done
    Tick instCount() { return instCnt; }

  protected:
    std::vector<BaseInterrupts*> interrupts;

  public:
    BaseInterrupts *
    getInterruptController(ThreadID tid)
    {
        if (interrupts.empty())
            return NULL;

        assert(interrupts.size() > tid);
        return interrupts[tid];
    }

    virtual void wakeup(ThreadID tid) = 0;

    void postInterrupt(ThreadID tid, int int_num, int index);

    void
    clearInterrupt(ThreadID tid, int int_num, int index)
    {
        interrupts[tid]->clear(int_num, index);
    }

    void
    clearInterrupts(ThreadID tid)
    {
        interrupts[tid]->clearAll();
    }

    bool
    checkInterrupts(ThreadID tid) const
    {
        return FullSystem && interrupts[tid]->checkInterrupts();
    }

  protected:
    std::vector<ThreadContext *> threadContexts;

    Trace::InstTracer * tracer;

  public:


    /** Invalid or unknown Pid. Possible when operating system is not present
     *  or has not assigned a pid yet */
    static const uint32_t invldPid = std::numeric_limits<uint32_t>::max();

    /// Provide access to the tracer pointer
    Trace::InstTracer * getTracer() { return tracer; }

    /// Notify the CPU that the indicated context is now active.
    virtual void activateContext(ThreadID thread_num);

    /// Notify the CPU that the indicated context is now suspended.
    /// Check if possible to enter a lower power state
    virtual void suspendContext(ThreadID thread_num);

    /// Notify the CPU that the indicated context is now halted.
    virtual void haltContext(ThreadID thread_num);

    /// Given a Thread Context pointer return the thread num
    int findContext(ThreadContext *tc);

    /// Given a thread num get tho thread context for it
    virtual ThreadContext *getContext(int tn) { return threadContexts[tn]; }

    /// Get the number of thread contexts available
    unsigned
    numContexts()
    {
        return static_cast<unsigned>(threadContexts.size());
    }

    /// Convert ContextID to threadID
    ThreadID
    contextToThread(ContextID cid)
    {
        return static_cast<ThreadID>(cid - threadContexts[0]->contextId());
    }

  public:
    PARAMS(BaseCPU);
    BaseCPU(const Params &params, bool is_checker = false);
    virtual ~BaseCPU();

    void init() override;
    void startup() override;
    void regStats() override;

    void regProbePoints() override;

    void registerThreadContexts();

    // Functions to deschedule and reschedule the events to enter the
    // power gating sleep before and after checkpoiting respectively.
    void deschedulePowerGatingEvent();
    void schedulePowerGatingEvent();

    /**
     * Prepare for another CPU to take over execution.
     *
     * When this method exits, all internal state should have been
     * flushed. After the method returns, the simulator calls
     * takeOverFrom() on the new CPU with this CPU as its parameter.
     */
    virtual void switchOut();

    /**
     * Load the state of a CPU from the previous CPU object, invoked
     * on all new CPUs that are about to be switched in.
     *
     * A CPU model implementing this method is expected to initialize
     * its state from the old CPU and connect its memory (unless they
     * are already connected) to the memories connected to the old
     * CPU.
     *
     * @param cpu CPU to initialize read state from.
     */
    virtual void takeOverFrom(BaseCPU *cpu);

    /**
     * Flush all TLBs in the CPU.
     *
     * This method is mainly used to flush stale translations when
     * switching CPUs. It is also exported to the Python world to
     * allow it to request a TLB flush after draining the CPU to make
     * it easier to compare traces when debugging
     * handover/checkpointing.
     */
    void flushTLBs();

    /**
     * Determine if the CPU is switched out.
     *
     * @return True if the CPU is switched out, false otherwise.
     */
    bool switchedOut() const { return _switchedOut; }

    /**
     * Verify that the system is in a memory mode supported by the
     * CPU.
     *
     * Implementations are expected to query the system for the
     * current memory mode and ensure that it is what the CPU model
     * expects. If the check fails, the implementation should
     * terminate the simulation using fatal().
     */
    virtual void verifyMemoryMode() const { };

    /**
     *  Number of threads we're actually simulating (<= SMT_MAX_THREADS).
     * This is a constant for the duration of the simulation.
     */
    ThreadID numThreads;

    System *system;

    /**
     * Get the cache line size of the system.
     */
    inline unsigned int cacheLineSize() const { return _cacheLineSize; }

    /**
     * Serialize this object to the given output stream.
     *
     * @note CPU models should normally overload the serializeThread()
     * method instead of the serialize() method as this provides a
     * uniform data format for all CPU models and promotes better code
     * reuse.
     *
     * @param cp The stream to serialize to.
     */
    void serialize(CheckpointOut &cp) const override;

    /**
     * Reconstruct the state of this object from a checkpoint.
     *
     * @note CPU models should normally overload the
     * unserializeThread() method instead of the unserialize() method
     * as this provides a uniform data format for all CPU models and
     * promotes better code reuse.

     * @param cp The checkpoint use.
     */
    void unserialize(CheckpointIn &cp) override;

    /**
     * Serialize a single thread.
     *
     * @param cp The stream to serialize to.
     * @param tid ID of the current thread.
     */
    virtual void serializeThread(CheckpointOut &cp, ThreadID tid) const {};

    /**
     * Unserialize one thread.
     *
     * @param cp The checkpoint use.
     * @param tid ID of the current thread.
     */
    virtual void unserializeThread(CheckpointIn &cp, ThreadID tid) {};

    virtual Counter totalInsts() const = 0;

    virtual Counter totalOps() const = 0;

    /**
     * Schedule an event that exits the simulation loops after a
     * predefined number of instructions.
     *
     * This method is usually called from the configuration script to
     * get an exit event some time in the future. It is typically used
     * when the script wants to simulate for a specific number of
     * instructions rather than ticks.
     *
     * @param tid Thread monitor.
     * @param insts Number of instructions into the future.
     * @param cause Cause to signal in the exit event.
     */
    void scheduleInstStop(ThreadID tid, Counter insts, const char *cause);

    /**
     * Get the number of instructions executed by the specified thread
     * on this CPU. Used by Python to control simulation.
     *
     * @param tid Thread monitor
     * @return Number of instructions executed
     */
    uint64_t getCurrentInstCount(ThreadID tid);

  public:
    /**
     * @{
     * @name PMU Probe points.
     */

    /**
     * Helper method to trigger PMU probes for a committed
     * instruction.
     *
     * @param inst Instruction that just committed
     * @param pc PC of the instruction that just committed
     */
    virtual void probeInstCommit(const StaticInstPtr &inst, Addr pc);

   protected:
    /**
     * Helper method to instantiate probe points belonging to this
     * object.
     *
     * @param name Name of the probe point.
     * @return A unique_ptr to the new probe point.
     */
    probing::PMUUPtr pmuProbePoint(const char *name);

    /**
     * Instruction commit probe point.
     *
     * This probe point is triggered whenever one or more instructions
     * are committed. It is normally triggered once for every
     * instruction. However, CPU models committing bundles of
     * instructions may call notify once for the entire bundle.
     */
    probing::PMUUPtr ppRetiredInsts;
    probing::PMUUPtr ppRetiredInstsPC;

    /** Retired load instructions */
    probing::PMUUPtr ppRetiredLoads;
    /** Retired store instructions */
    probing::PMUUPtr ppRetiredStores;

    /** Retired branches (any type) */
    probing::PMUUPtr ppRetiredBranches;

    /** CPU cycle counter even if any thread Context is suspended*/
    probing::PMUUPtr ppAllCycles;

    /** CPU cycle counter, only counts if any thread contexts is active **/
    probing::PMUUPtr ppActiveCycles;

    /**
     * ProbePoint that signals transitions of threadContexts sets.
     * The ProbePoint reports information through it bool parameter.
     * - If the parameter is true then the last enabled threadContext of the
     * CPU object was disabled.
     * - If the parameter is false then a threadContext was enabled, all the
     * remaining threadContexts are disabled.
     */
    ProbePointArg<bool> *ppSleeping;
    /** @} */

    enum CPUState
    {
        CPU_STATE_ON,
        CPU_STATE_SLEEP,
        CPU_STATE_WAKEUP
    };

    Cycles previousCycle;
    CPUState previousState;

    /** base method keeping track of cycle progression **/
    inline void
    updateCycleCounters(CPUState state)
    {
        uint32_t delta = curCycle() - previousCycle;

        if (previousState == CPU_STATE_ON) {
            ppActiveCycles->notify(delta);
        }

        switch (state) {
          case CPU_STATE_WAKEUP:
            ppSleeping->notify(false);
            break;
          case CPU_STATE_SLEEP:
            ppSleeping->notify(true);
            break;
          default:
            break;
        }

        ppAllCycles->notify(delta);

        previousCycle = curCycle();
        previousState = state;
    }

    // Function tracing
  private:
    bool functionTracingEnabled;
    std::ostream *functionTraceStream;
    Addr currentFunctionStart;
    Addr currentFunctionEnd;
    Tick functionEntryTick;
    void enableFunctionTrace();
    void traceFunctionsInternal(const Loader::SymbolTable &symtab, Addr pc);

  private:
    static std::vector<BaseCPU *> cpuList;   //!< Static global cpu list

  public:
<<<<<<< HEAD
    void traceFunctions(const Loader::SymbolTable &symtab, Addr pc)
=======
    void
    traceFunctions(Addr pc)
>>>>>>> 39f85b7a
    {
        if (functionTracingEnabled)
            traceFunctionsInternal(symtab, pc);
    }

    static int numSimulatedCPUs() { return cpuList.size(); }
    static Counter
    numSimulatedInsts()
    {
        Counter total = 0;

        int size = cpuList.size();
        for (int i = 0; i < size; ++i)
            total += cpuList[i]->totalInsts();

        return total;
    }

    static Counter
    numSimulatedOps()
    {
        Counter total = 0;

        int size = cpuList.size();
        for (int i = 0; i < size; ++i)
            total += cpuList[i]->totalOps();

        return total;
    }

  public:
    struct BaseCPUStats : public statistics::Group
    {
        BaseCPUStats(statistics::Group *parent);
        // Number of CPU cycles simulated
        statistics::Scalar numCycles;
        statistics::Scalar numWorkItemsStarted;
        statistics::Scalar numWorkItemsCompleted;
    } baseStats;

  private:
    std::vector<AddressMonitor> addressMonitor;

  public:
    void armMonitor(ThreadID tid, Addr address);
    bool mwait(ThreadID tid, PacketPtr pkt);
    void mwaitAtomic(ThreadID tid, ThreadContext *tc, BaseMMU *mmu);
    AddressMonitor *
    getCpuAddrMonitor(ThreadID tid)
    {
        assert(tid < numThreads);
        return &addressMonitor[tid];
    }

    Cycles syscallRetryLatency;

    /** This function is used to instruct the memory subsystem that a
     * transaction should be aborted and the speculative state should be
     * thrown away.  This is called in the transaction's very last breath in
     * the core.  Afterwards, the core throws away its speculative state and
     * resumes execution at the point the transaction started, i.e. reverses
     * time.  When instruction execution resumes, the core expects the
     * memory subsystem to be in a stable, i.e. pre-speculative, state as
     * well. */
    virtual void
    htmSendAbortSignal(ThreadID tid, uint64_t htm_uid,
                       HtmFailureFaultCause cause)
    {
        panic("htmSendAbortSignal not implemented");
    }

  // Enables CPU to enter power gating on a configurable cycle count
  protected:
    void enterPwrGating();

    const Cycles pwrGatingLatency;
    const bool powerGatingOnIdle;
    EventFunctionWrapper enterPwrGatingEvent;
};

} // namespace gem5

#endif // !IS_NULL_ISA

#endif // __CPU_BASE_HH__<|MERGE_RESOLUTION|>--- conflicted
+++ resolved
@@ -566,12 +566,7 @@
     static std::vector<BaseCPU *> cpuList;   //!< Static global cpu list
 
   public:
-<<<<<<< HEAD
     void traceFunctions(const Loader::SymbolTable &symtab, Addr pc)
-=======
-    void
-    traceFunctions(Addr pc)
->>>>>>> 39f85b7a
     {
         if (functionTracingEnabled)
             traceFunctionsInternal(symtab, pc);
