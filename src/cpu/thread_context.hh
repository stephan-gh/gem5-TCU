/*
 * Copyright (c) 2011-2012, 2016-2018, 2020 ARM Limited
 * Copyright (c) 2013 Advanced Micro Devices, Inc.
 * All rights reserved
 *
 * The license below extends only to copyright in the software and shall
 * not be construed as granting a license to any other intellectual
 * property including but not limited to intellectual property relating
 * to a hardware implementation of the functionality of the software
 * licensed hereunder.  You may use the software subject to the license
 * terms below provided that you ensure that this notice is replicated
 * unmodified and in its entirety in all distributions of the software,
 * modified or unmodified, in source code or in binary form.
 *
 * Copyright (c) 2006 The Regents of The University of Michigan
 * All rights reserved.
 *
 * Redistribution and use in source and binary forms, with or without
 * modification, are permitted provided that the following conditions are
 * met: redistributions of source code must retain the above copyright
 * notice, this list of conditions and the following disclaimer;
 * redistributions in binary form must reproduce the above copyright
 * notice, this list of conditions and the following disclaimer in the
 * documentation and/or other materials provided with the distribution;
 * neither the name of the copyright holders nor the names of its
 * contributors may be used to endorse or promote products derived from
 * this software without specific prior written permission.
 *
 * THIS SOFTWARE IS PROVIDED BY THE COPYRIGHT HOLDERS AND CONTRIBUTORS
 * "AS IS" AND ANY EXPRESS OR IMPLIED WARRANTIES, INCLUDING, BUT NOT
 * LIMITED TO, THE IMPLIED WARRANTIES OF MERCHANTABILITY AND FITNESS FOR
 * A PARTICULAR PURPOSE ARE DISCLAIMED. IN NO EVENT SHALL THE COPYRIGHT
 * OWNER OR CONTRIBUTORS BE LIABLE FOR ANY DIRECT, INDIRECT, INCIDENTAL,
 * SPECIAL, EXEMPLARY, OR CONSEQUENTIAL DAMAGES (INCLUDING, BUT NOT
 * LIMITED TO, PROCUREMENT OF SUBSTITUTE GOODS OR SERVICES; LOSS OF USE,
 * DATA, OR PROFITS; OR BUSINESS INTERRUPTION) HOWEVER CAUSED AND ON ANY
 * THEORY OF LIABILITY, WHETHER IN CONTRACT, STRICT LIABILITY, OR TORT
 * (INCLUDING NEGLIGENCE OR OTHERWISE) ARISING IN ANY WAY OUT OF THE USE
 * OF THIS SOFTWARE, EVEN IF ADVISED OF THE POSSIBILITY OF SUCH DAMAGE.
 */

#ifndef __CPU_THREAD_CONTEXT_HH__
#define __CPU_THREAD_CONTEXT_HH__

#include <iostream>
#include <string>

#include "arch/generic/htm.hh"
#include "arch/generic/isa.hh"
#include "arch/generic/pcstate.hh"
<<<<<<< HEAD
#include "arch/vecregs.hh"
#include "base/loader/symtab.hh"
=======
>>>>>>> 6835f066
#include "base/types.hh"
#include "cpu/pc_event.hh"
#include "cpu/reg_class.hh"

namespace gem5
{

// @todo: Figure out a more architecture independent way to obtain the ITB and
// DTB pointers.
class BaseCPU;
class BaseMMU;
class BaseTLB;
class CheckerCPU;
class Checkpoint;
class InstDecoder;
class PortProxy;
class Process;
class System;
class Packet;
using PacketPtr = Packet *;

/**
 * ThreadContext is the external interface to all thread state for
 * anything outside of the CPU. It provides all accessor methods to
 * state that might be needed by external objects, ranging from
 * register values to things such as kernel stats. It is an abstract
 * base class; the CPU can create its own ThreadContext by
 * deriving from it.
 *
 * The ThreadContext is slightly different than the ExecContext.  The
 * ThreadContext provides access to an individual thread's state; an
 * ExecContext provides ISA access to the CPU (meaning it is
 * implicitly multithreaded on SMT systems).  Additionally the
 * ThreadState is an abstract class that exactly defines the
 * interface; the ExecContext is a more implicit interface that must
 * be implemented so that the ISA can access whatever state it needs.
 */
class ThreadContext : public PCEventScope
{
  protected:
    bool useForClone = false;

  public:

    bool getUseForClone() { return useForClone; }

    void setUseForClone(bool new_val) { useForClone = new_val; }

    enum Status
    {
        /// Running.  Instructions should be executed only when
        /// the context is in this state.
        Active,

        /// Temporarily inactive.  Entered while waiting for
        /// synchronization, etc.
        Suspended,

        /// Trying to exit and waiting for an event to completely exit.
        /// Entered when target executes an exit syscall.
        Halting,

        /// Permanently shut down.  Entered when target executes
        /// m5exit pseudo-instruction.  When all contexts enter
        /// this state, the simulation will terminate.
        Halted
    };

    virtual ~ThreadContext() { };

    virtual BaseCPU *getCpuPtr() = 0;

    virtual int cpuId() const = 0;

    virtual uint32_t socketId() const = 0;

    virtual int threadId() const = 0;

    virtual void setThreadId(int id) = 0;

    virtual ContextID contextId() const = 0;

    virtual void setContextId(ContextID id) = 0;

    virtual const Loader::SymbolTable &getSymTab() = 0;

    virtual BaseMMU *getMMUPtr() = 0;

    virtual CheckerCPU *getCheckerCpuPtr() = 0;

    virtual BaseISA *getIsaPtr() const = 0;

    virtual InstDecoder *getDecoderPtr() = 0;

    virtual System *getSystemPtr() = 0;

    virtual void sendFunctional(PacketPtr pkt);

    virtual Process *getProcessPtr() = 0;

    virtual void setProcessPtr(Process *p) = 0;

    virtual Status status() const = 0;

    virtual void setStatus(Status new_status) = 0;

    /// Set the status to Active.
    virtual void activate() = 0;

    /// Set the status to Suspended.
    virtual void suspend() = 0;

    /// Set the status to Halted.
    virtual void halt() = 0;

    /// Quiesce thread context
    void quiesce();

    /// Quiesce, suspend, and schedule activate at resume
    void quiesceTick(Tick resume);

    virtual void takeOverFrom(ThreadContext *old_context) = 0;

    virtual void regStats(const std::string &name) {};

    virtual void scheduleInstCountEvent(Event *event, Tick count) = 0;
    virtual void descheduleInstCountEvent(Event *event) = 0;
    virtual Tick getCurrentInstCount() = 0;

    // Not necessarily the best location for these...
    // Having an extra function just to read these is obnoxious
    virtual Tick readLastActivate() = 0;
    virtual Tick readLastSuspend() = 0;

    virtual void copyArchRegs(ThreadContext *tc) = 0;

    virtual void clearArchRegs() = 0;

    //
    // New accessors for new decoder.
    //
    virtual RegVal getReg(const RegId &reg) const;
    virtual void getReg(const RegId &reg, void *val) const = 0;
    virtual void *getWritableReg(const RegId &reg) = 0;

    virtual void setReg(const RegId &reg, RegVal val);
    virtual void setReg(const RegId &reg, const void *val) = 0;

    virtual const PCStateBase &pcState() const = 0;

    virtual void pcState(const PCStateBase &val) = 0;
    void
    pcState(Addr addr)
    {
        std::unique_ptr<PCStateBase> new_pc(getIsaPtr()->newPCState(addr));
        pcState(*new_pc);
    }

    virtual void pcStateNoRecord(const PCStateBase &val) = 0;

    virtual RegVal readMiscRegNoEffect(RegIndex misc_reg) const = 0;

    virtual RegVal readMiscReg(RegIndex misc_reg) = 0;

    virtual void setMiscRegNoEffect(RegIndex misc_reg, RegVal val) = 0;

    virtual void setMiscReg(RegIndex misc_reg, RegVal val) = 0;

    // Also not necessarily the best location for these two.  Hopefully will go
    // away once we decide upon where st cond failures goes.
    virtual unsigned readStCondFailures() const = 0;

    virtual void setStCondFailures(unsigned sc_failures) = 0;

    // This function exits the thread context in the CPU and returns
    // 1 if the CPU has no more active threads (meaning it's OK to exit);
    // Used in syscall-emulation mode when a  thread calls the exit syscall.
    virtual int exit() { return 1; };

    /** function to compare two thread contexts (for debugging) */
    static void compare(ThreadContext *one, ThreadContext *two);

    // hardware transactional memory
    virtual void htmAbortTransaction(uint64_t htm_uid,
                                     HtmFailureFaultCause cause) = 0;
    virtual BaseHTMCheckpointPtr& getHtmCheckpointPtr() = 0;
    virtual void setHtmCheckpointPtr(BaseHTMCheckpointPtr cpt) = 0;
};

/** @{ */
/**
 * Thread context serialization helpers
 *
 * These helper functions provide a way to the data in a
 * ThreadContext. They are provided as separate helper function since
 * implementing them as members of the ThreadContext interface would
 * be confusing when the ThreadContext is exported via a proxy.
 */

void serialize(const ThreadContext &tc, CheckpointOut &cp);
void unserialize(ThreadContext &tc, CheckpointIn &cp);

/** @} */


/**
 * Copy state between thread contexts in preparation for CPU handover.
 *
 * @note This method modifies the old thread contexts as well as the
 * new thread context. The old thread context will have its quiesce
 * event descheduled if it is scheduled and its status set to halted.
 *
 * @param new_tc Destination ThreadContext.
 * @param old_tc Source ThreadContext.
 */
void takeOverFrom(ThreadContext &new_tc, ThreadContext &old_tc);

} // namespace gem5

#endif<|MERGE_RESOLUTION|>--- conflicted
+++ resolved
@@ -48,11 +48,7 @@
 #include "arch/generic/htm.hh"
 #include "arch/generic/isa.hh"
 #include "arch/generic/pcstate.hh"
-<<<<<<< HEAD
-#include "arch/vecregs.hh"
 #include "base/loader/symtab.hh"
-=======
->>>>>>> 6835f066
 #include "base/types.hh"
 #include "cpu/pc_event.hh"
 #include "cpu/reg_class.hh"
@@ -137,7 +133,7 @@
 
     virtual void setContextId(ContextID id) = 0;
 
-    virtual const Loader::SymbolTable &getSymTab() = 0;
+    virtual const loader::SymbolTable &getSymTab() = 0;
 
     virtual BaseMMU *getMMUPtr() = 0;
 
