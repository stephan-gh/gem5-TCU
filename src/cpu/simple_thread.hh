/*
 * Copyright (c) 2011-2012, 2016-2018 ARM Limited
 * Copyright (c) 2013 Advanced Micro Devices, Inc.
 * All rights reserved
 *
 * The license below extends only to copyright in the software and shall
 * not be construed as granting a license to any other intellectual
 * property including but not limited to intellectual property relating
 * to a hardware implementation of the functionality of the software
 * licensed hereunder.  You may use the software subject to the license
 * terms below provided that you ensure that this notice is replicated
 * unmodified and in its entirety in all distributions of the software,
 * modified or unmodified, in source code or in binary form.
 *
 * Copyright (c) 2001-2006 The Regents of The University of Michigan
 * All rights reserved.
 *
 * Redistribution and use in source and binary forms, with or without
 * modification, are permitted provided that the following conditions are
 * met: redistributions of source code must retain the above copyright
 * notice, this list of conditions and the following disclaimer;
 * redistributions in binary form must reproduce the above copyright
 * notice, this list of conditions and the following disclaimer in the
 * documentation and/or other materials provided with the distribution;
 * neither the name of the copyright holders nor the names of its
 * contributors may be used to endorse or promote products derived from
 * this software without specific prior written permission.
 *
 * THIS SOFTWARE IS PROVIDED BY THE COPYRIGHT HOLDERS AND CONTRIBUTORS
 * "AS IS" AND ANY EXPRESS OR IMPLIED WARRANTIES, INCLUDING, BUT NOT
 * LIMITED TO, THE IMPLIED WARRANTIES OF MERCHANTABILITY AND FITNESS FOR
 * A PARTICULAR PURPOSE ARE DISCLAIMED. IN NO EVENT SHALL THE COPYRIGHT
 * OWNER OR CONTRIBUTORS BE LIABLE FOR ANY DIRECT, INDIRECT, INCIDENTAL,
 * SPECIAL, EXEMPLARY, OR CONSEQUENTIAL DAMAGES (INCLUDING, BUT NOT
 * LIMITED TO, PROCUREMENT OF SUBSTITUTE GOODS OR SERVICES; LOSS OF USE,
 * DATA, OR PROFITS; OR BUSINESS INTERRUPTION) HOWEVER CAUSED AND ON ANY
 * THEORY OF LIABILITY, WHETHER IN CONTRACT, STRICT LIABILITY, OR TORT
 * (INCLUDING NEGLIGENCE OR OTHERWISE) ARISING IN ANY WAY OUT OF THE USE
 * OF THIS SOFTWARE, EVEN IF ADVISED OF THE POSSIBILITY OF SUCH DAMAGE.
 *
 * Authors: Steve Reinhardt
 *          Nathan Binkert
 */

#ifndef __CPU_SIMPLE_THREAD_HH__
#define __CPU_SIMPLE_THREAD_HH__

#include "arch/decoder.hh"
#include "arch/generic/tlb.hh"
#include "arch/isa.hh"
#include "arch/isa_traits.hh"
#include "arch/registers.hh"
#include "arch/types.hh"
#include "base/types.hh"
#include "config/the_isa.hh"
#include "cpu/thread_context.hh"
#include "cpu/thread_state.hh"
#include "debug/CCRegs.hh"
#include "debug/FloatRegs.hh"
#include "debug/IntRegs.hh"
#include "debug/VecPredRegs.hh"
#include "debug/VecRegs.hh"
#include "mem/page_table.hh"
#include "mem/request.hh"
#include "sim/byteswap.hh"
#include "sim/eventq.hh"
#include "sim/process.hh"
#include "sim/serialize.hh"
#include "sim/system.hh"

class BaseCPU;
class CheckerCPU;

class FunctionProfile;
class ProfileNode;

namespace Kernel {
    class Statistics;
}

/**
 * The SimpleThread object provides a combination of the ThreadState
 * object and the ThreadContext interface. It implements the
 * ThreadContext interface and adds to the ThreadState object by adding all
 * the objects needed for simple functional execution, including a
 * simple architectural register file, and pointers to the ITB and DTB
 * in full system mode. For CPU models that do not need more advanced
 * ways to hold state (i.e. a separate physical register file, or
 * separate fetch and commit PC's), this SimpleThread class provides
 * all the necessary state for full architecture-level functional
 * simulation.  See the AtomicSimpleCPU or TimingSimpleCPU for
 * examples.
 */

class SimpleThread : public ThreadState, public ThreadContext
{
  protected:
    typedef TheISA::MachInst MachInst;
    using VecRegContainer = TheISA::VecRegContainer;
    using VecElem = TheISA::VecElem;
    using VecPredRegContainer = TheISA::VecPredRegContainer;
  public:
    typedef ThreadContext::Status Status;

  protected:
    RegVal floatRegs[TheISA::NumFloatRegs];
    RegVal intRegs[TheISA::NumIntRegs];
    VecRegContainer vecRegs[TheISA::NumVecRegs];
    VecPredRegContainer vecPredRegs[TheISA::NumVecPredRegs];
#ifdef ISA_HAS_CC_REGS
    RegVal ccRegs[TheISA::NumCCRegs];
#endif
    TheISA::ISA *const isa;    // one "instance" of the current ISA.

    TheISA::PCState _pcState;

    SymbolTable *symtab;

    /** Did this instruction execute or is it predicated false */
    bool predicate;

    /** True if the memory access should be skipped for this instruction */
    bool memAccPredicate;

  public:
    std::string name() const
    {
        return csprintf("%s.[tid:%i]", baseCpu->name(), threadId());
    }

    System *system;

    BaseTLB *itb;
    BaseTLB *dtb;

    TheISA::Decoder decoder;

    // constructor: initialize SimpleThread from given process structure
    // FS
    SimpleThread(BaseCPU *_cpu, int _thread_num, System *_system,
                 BaseTLB *_itb, BaseTLB *_dtb, TheISA::ISA *_isa,
                 bool use_kernel_stats = true);
    // SE
    SimpleThread(BaseCPU *_cpu, int _thread_num, System *_system,
                 Process *_process, BaseTLB *_itb, BaseTLB *_dtb,
                 TheISA::ISA *_isa);

    virtual ~SimpleThread() {}

    void takeOverFrom(ThreadContext *oldContext) override;

    void regStats(const std::string &name) override;

    void copyState(ThreadContext *oldContext);

    void serialize(CheckpointOut &cp) const override;
    void unserialize(CheckpointIn &cp) override;
    void startup();

    /***************************************************************
     *  SimpleThread functions to provide CPU with access to various
     *  state.
     **************************************************************/

    /** Returns the pointer to this SimpleThread's ThreadContext. Used
     *  when a ThreadContext must be passed to objects outside of the
     *  CPU.
     */
    ThreadContext *getTC() { return this; }

    void demapPage(Addr vaddr, uint64_t asn)
    {
        itb->demapPage(vaddr, asn);
        dtb->demapPage(vaddr, asn);
    }

    void demapInstPage(Addr vaddr, uint64_t asn)
    {
        itb->demapPage(vaddr, asn);
    }

    void demapDataPage(Addr vaddr, uint64_t asn)
    {
        dtb->demapPage(vaddr, asn);
    }

    void dumpFuncProfile() override;

    /*******************************************
     * ThreadContext interface functions.
     ******************************************/

    BaseCPU *getCpuPtr() override { return baseCpu; }

    int cpuId() const override { return ThreadState::cpuId(); }
    uint32_t socketId() const override { return ThreadState::socketId(); }
    int threadId() const override { return ThreadState::threadId(); }
    void setThreadId(int id) override { ThreadState::setThreadId(id); }
    ContextID contextId() const override { return ThreadState::contextId(); }
    void setContextId(ContextID id) override { ThreadState::setContextId(id); }

    BaseTLB *getITBPtr() override { return itb; }

    BaseTLB *getDTBPtr() override { return dtb; }

    CheckerCPU *getCheckerCpuPtr() override { return NULL; }

    TheISA::ISA *getIsaPtr() override { return isa; }

    TheISA::Decoder *getDecoderPtr() override { return &decoder; }

    System *getSystemPtr() override { return system; }

    Kernel::Statistics *
    getKernelStats() override
    {
        return ThreadState::getKernelStats();
    }

    PortProxy &getPhysProxy() override { return ThreadState::getPhysProxy(); }
    PortProxy &getVirtProxy() override { return ThreadState::getVirtProxy(); }

    void initMemProxies(ThreadContext *tc) override
    {
        ThreadState::initMemProxies(tc);
    }

    Process *getProcessPtr() override { return ThreadState::getProcessPtr(); }
    void setProcessPtr(Process *p) override { ThreadState::setProcessPtr(p); }

<<<<<<< HEAD
    SymbolTable *getSymTab() {
        if(FullSystem)
            return getSystemPtr()->kernelSymtab;
        return getProcessPtr()->symtab;
    }

    Status status() const { return _status; }
=======
    Status status() const override { return _status; }
>>>>>>> 28059ffc

    void setStatus(Status newStatus) override { _status = newStatus; }

    /// Set the status to Active.
    void activate() override;

    /// Set the status to Suspended.
    void suspend() override;

    /// Set the status to Halted.
    void halt() override;

    EndQuiesceEvent *
    getQuiesceEvent() override
    {
        return ThreadState::getQuiesceEvent();
    }

    Tick
    readLastActivate() override
    {
        return ThreadState::readLastActivate();
    }
    Tick
    readLastSuspend() override
    {
        return ThreadState::readLastSuspend();
    }

    void profileClear() override { ThreadState::profileClear(); }
    void profileSample() override { ThreadState::profileSample(); }

    void copyArchRegs(ThreadContext *tc) override;

    void clearArchRegs() override
    {
        _pcState = 0;
        memset(intRegs, 0, sizeof(intRegs));
        memset(floatRegs, 0, sizeof(floatRegs));
        for (int i = 0; i < TheISA::NumVecRegs; i++) {
            vecRegs[i].zero();
        }
        for (int i = 0; i < TheISA::NumVecPredRegs; i++) {
            vecPredRegs[i].reset();
        }
#ifdef ISA_HAS_CC_REGS
        memset(ccRegs, 0, sizeof(ccRegs));
#endif
        isa->clear();
    }

    //
    // New accessors for new decoder.
    //
    RegVal
    readIntReg(RegIndex reg_idx) const override
    {
        int flatIndex = isa->flattenIntIndex(reg_idx);
        assert(flatIndex < TheISA::NumIntRegs);
        uint64_t regVal(readIntRegFlat(flatIndex));
        DPRINTF(IntRegs, "Reading int reg %d (%d) as %#x.\n",
                reg_idx, flatIndex, regVal);
        return regVal;
    }

    RegVal
    readFloatReg(RegIndex reg_idx) const override
    {
        int flatIndex = isa->flattenFloatIndex(reg_idx);
        assert(flatIndex < TheISA::NumFloatRegs);
        RegVal regVal(readFloatRegFlat(flatIndex));
        DPRINTF(FloatRegs, "Reading float reg %d (%d) bits as %#x.\n",
                reg_idx, flatIndex, regVal);
        return regVal;
    }

    const VecRegContainer&
    readVecReg(const RegId& reg) const override
    {
        int flatIndex = isa->flattenVecIndex(reg.index());
        assert(flatIndex < TheISA::NumVecRegs);
        const VecRegContainer& regVal = readVecRegFlat(flatIndex);
        DPRINTF(VecRegs, "Reading vector reg %d (%d) as %s.\n",
                reg.index(), flatIndex, regVal.print());
        return regVal;
    }

    VecRegContainer&
    getWritableVecReg(const RegId& reg) override
    {
        int flatIndex = isa->flattenVecIndex(reg.index());
        assert(flatIndex < TheISA::NumVecRegs);
        VecRegContainer& regVal = getWritableVecRegFlat(flatIndex);
        DPRINTF(VecRegs, "Reading vector reg %d (%d) as %s for modify.\n",
                reg.index(), flatIndex, regVal.print());
        return regVal;
    }

    /** Vector Register Lane Interfaces. */
    /** @{ */
    /** Reads source vector <T> operand. */
    template <typename T>
    VecLaneT<T, true>
    readVecLane(const RegId& reg) const
    {
        int flatIndex = isa->flattenVecIndex(reg.index());
        assert(flatIndex < TheISA::NumVecRegs);
        auto regVal = readVecLaneFlat<T>(flatIndex, reg.elemIndex());
        DPRINTF(VecRegs, "Reading vector lane %d (%d)[%d] as %lx.\n",
                reg.index(), flatIndex, reg.elemIndex(), regVal);
        return regVal;
    }

    /** Reads source vector 8bit operand. */
    virtual ConstVecLane8
    readVec8BitLaneReg(const RegId &reg) const override
    {
        return readVecLane<uint8_t>(reg);
    }

    /** Reads source vector 16bit operand. */
    virtual ConstVecLane16
    readVec16BitLaneReg(const RegId &reg) const override
    {
        return readVecLane<uint16_t>(reg);
    }

    /** Reads source vector 32bit operand. */
    virtual ConstVecLane32
    readVec32BitLaneReg(const RegId &reg) const override
    {
        return readVecLane<uint32_t>(reg);
    }

    /** Reads source vector 64bit operand. */
    virtual ConstVecLane64
    readVec64BitLaneReg(const RegId &reg) const override
    {
        return readVecLane<uint64_t>(reg);
    }

    /** Write a lane of the destination vector register. */
    template <typename LD>
    void
    setVecLaneT(const RegId &reg, const LD &val)
    {
        int flatIndex = isa->flattenVecIndex(reg.index());
        assert(flatIndex < TheISA::NumVecRegs);
        setVecLaneFlat(flatIndex, reg.elemIndex(), val);
        DPRINTF(VecRegs, "Reading vector lane %d (%d)[%d] to %lx.\n",
                reg.index(), flatIndex, reg.elemIndex(), val);
    }
    virtual void
    setVecLane(const RegId &reg, const LaneData<LaneSize::Byte> &val) override
    {
        return setVecLaneT(reg, val);
    }
    virtual void
    setVecLane(const RegId &reg,
               const LaneData<LaneSize::TwoByte> &val) override
    {
        return setVecLaneT(reg, val);
    }
    virtual void
    setVecLane(const RegId &reg,
               const LaneData<LaneSize::FourByte> &val) override
    {
        return setVecLaneT(reg, val);
    }
    virtual void
    setVecLane(const RegId &reg,
               const LaneData<LaneSize::EightByte> &val) override
    {
        return setVecLaneT(reg, val);
    }
    /** @} */

    const VecElem &
    readVecElem(const RegId &reg) const override
    {
        int flatIndex = isa->flattenVecElemIndex(reg.index());
        assert(flatIndex < TheISA::NumVecRegs);
        const VecElem& regVal = readVecElemFlat(flatIndex, reg.elemIndex());
        DPRINTF(VecRegs, "Reading element %d of vector reg %d (%d) as"
                " %#x.\n", reg.elemIndex(), reg.index(), flatIndex, regVal);
        return regVal;
    }

    const VecPredRegContainer &
    readVecPredReg(const RegId &reg) const override
    {
        int flatIndex = isa->flattenVecPredIndex(reg.index());
        assert(flatIndex < TheISA::NumVecPredRegs);
        const VecPredRegContainer& regVal = readVecPredRegFlat(flatIndex);
        DPRINTF(VecPredRegs, "Reading predicate reg %d (%d) as %s.\n",
                reg.index(), flatIndex, regVal.print());
        return regVal;
    }

    VecPredRegContainer &
    getWritableVecPredReg(const RegId &reg) override
    {
        int flatIndex = isa->flattenVecPredIndex(reg.index());
        assert(flatIndex < TheISA::NumVecPredRegs);
        VecPredRegContainer& regVal = getWritableVecPredRegFlat(flatIndex);
        DPRINTF(VecPredRegs,
                "Reading predicate reg %d (%d) as %s for modify.\n",
                reg.index(), flatIndex, regVal.print());
        return regVal;
    }

    RegVal
    readCCReg(RegIndex reg_idx) const override
    {
#ifdef ISA_HAS_CC_REGS
        int flatIndex = isa->flattenCCIndex(reg_idx);
        assert(0 <= flatIndex);
        assert(flatIndex < TheISA::NumCCRegs);
        uint64_t regVal(readCCRegFlat(flatIndex));
        DPRINTF(CCRegs, "Reading CC reg %d (%d) as %#x.\n",
                reg_idx, flatIndex, regVal);
        return regVal;
#else
        panic("Tried to read a CC register.");
        return 0;
#endif
    }

    void
    setIntReg(RegIndex reg_idx, RegVal val) override
    {
        int flatIndex = isa->flattenIntIndex(reg_idx);
        assert(flatIndex < TheISA::NumIntRegs);
        DPRINTF(IntRegs, "Setting int reg %d (%d) to %#x.\n",
                reg_idx, flatIndex, val);
        setIntRegFlat(flatIndex, val);
    }

    void
    setFloatReg(RegIndex reg_idx, RegVal val) override
    {
        int flatIndex = isa->flattenFloatIndex(reg_idx);
        assert(flatIndex < TheISA::NumFloatRegs);
        // XXX: Fix array out of bounds compiler error for gem5.fast
        // when checkercpu enabled
        if (flatIndex < TheISA::NumFloatRegs)
            setFloatRegFlat(flatIndex, val);
        DPRINTF(FloatRegs, "Setting float reg %d (%d) bits to %#x.\n",
                reg_idx, flatIndex, val);
    }

    void
    setVecReg(const RegId &reg, const VecRegContainer &val) override
    {
        int flatIndex = isa->flattenVecIndex(reg.index());
        assert(flatIndex < TheISA::NumVecRegs);
        setVecRegFlat(flatIndex, val);
        DPRINTF(VecRegs, "Setting vector reg %d (%d) to %s.\n",
                reg.index(), flatIndex, val.print());
    }

    void
    setVecElem(const RegId &reg, const VecElem &val) override
    {
        int flatIndex = isa->flattenVecElemIndex(reg.index());
        assert(flatIndex < TheISA::NumVecRegs);
        setVecElemFlat(flatIndex, reg.elemIndex(), val);
        DPRINTF(VecRegs, "Setting element %d of vector reg %d (%d) to"
                " %#x.\n", reg.elemIndex(), reg.index(), flatIndex, val);
    }

    void
    setVecPredReg(const RegId &reg, const VecPredRegContainer &val) override
    {
        int flatIndex = isa->flattenVecPredIndex(reg.index());
        assert(flatIndex < TheISA::NumVecPredRegs);
        setVecPredRegFlat(flatIndex, val);
        DPRINTF(VecPredRegs, "Setting predicate reg %d (%d) to %s.\n",
                reg.index(), flatIndex, val.print());
    }

    void
    setCCReg(RegIndex reg_idx, RegVal val) override
    {
#ifdef ISA_HAS_CC_REGS
        int flatIndex = isa->flattenCCIndex(reg_idx);
        assert(flatIndex < TheISA::NumCCRegs);
        DPRINTF(CCRegs, "Setting CC reg %d (%d) to %#x.\n",
                reg_idx, flatIndex, val);
        setCCRegFlat(flatIndex, val);
#else
        panic("Tried to set a CC register.");
#endif
    }

    TheISA::PCState pcState() const override { return _pcState; }
    void pcState(const TheISA::PCState &val) override { _pcState = val; }

    void
    pcStateNoRecord(const TheISA::PCState &val) override
    {
        _pcState = val;
    }

    Addr instAddr() const override  { return _pcState.instAddr(); }
    Addr nextInstAddr() const override { return _pcState.nextInstAddr(); }
    MicroPC microPC() const override { return _pcState.microPC(); }
    bool readPredicate() const { return predicate; }
    void setPredicate(bool val) { predicate = val; }

    RegVal
    readMiscRegNoEffect(RegIndex misc_reg) const override
    {
        return isa->readMiscRegNoEffect(misc_reg);
    }

    RegVal
    readMiscReg(RegIndex misc_reg) override
    {
        return isa->readMiscReg(misc_reg, this);
    }

    void
    setMiscRegNoEffect(RegIndex misc_reg, RegVal val) override
    {
        return isa->setMiscRegNoEffect(misc_reg, val);
    }

    void
    setMiscReg(RegIndex misc_reg, RegVal val) override
    {
        return isa->setMiscReg(misc_reg, val, this);
    }

    RegId
    flattenRegId(const RegId& regId) const override
    {
        return isa->flattenRegId(regId);
    }

    unsigned readStCondFailures() const override { return storeCondFailures; }

    bool
    readMemAccPredicate()
    {
        return memAccPredicate;
    }

    void
    setMemAccPredicate(bool val)
    {
        memAccPredicate = val;
    }

    void
    setStCondFailures(unsigned sc_failures) override
    {
        storeCondFailures = sc_failures;
    }

    Counter
    readFuncExeInst() const override
    {
        return ThreadState::readFuncExeInst();
    }

    void
    syscall(int64_t callnum, Fault *fault) override
    {
        process->syscall(callnum, this, fault);
    }

    RegVal readIntRegFlat(RegIndex idx) const override { return intRegs[idx]; }
    void
    setIntRegFlat(RegIndex idx, RegVal val) override
    {
        intRegs[idx] = val;
    }

    RegVal
    readFloatRegFlat(RegIndex idx) const override
    {
        return floatRegs[idx];
    }
    void
    setFloatRegFlat(RegIndex idx, RegVal val) override
    {
        floatRegs[idx] = val;
    }

    const VecRegContainer &
    readVecRegFlat(RegIndex reg) const override
    {
        return vecRegs[reg];
    }

    VecRegContainer &
    getWritableVecRegFlat(RegIndex reg) override
    {
        return vecRegs[reg];
    }

    void
    setVecRegFlat(RegIndex reg, const VecRegContainer &val) override
    {
        vecRegs[reg] = val;
    }

    template <typename T>
    VecLaneT<T, true>
    readVecLaneFlat(RegIndex reg, int lId) const
    {
        return vecRegs[reg].laneView<T>(lId);
    }

    template <typename LD>
    void
    setVecLaneFlat(RegIndex reg, int lId, const LD &val)
    {
        vecRegs[reg].laneView<typename LD::UnderlyingType>(lId) = val;
    }

    const VecElem &
    readVecElemFlat(RegIndex reg, const ElemIndex &elemIndex) const override
    {
        return vecRegs[reg].as<TheISA::VecElem>()[elemIndex];
    }

    void
    setVecElemFlat(RegIndex reg, const ElemIndex &elemIndex,
                   const VecElem &val) override
    {
        vecRegs[reg].as<TheISA::VecElem>()[elemIndex] = val;
    }

    const VecPredRegContainer &
    readVecPredRegFlat(RegIndex reg) const override
    {
        return vecPredRegs[reg];
    }

    VecPredRegContainer &
    getWritableVecPredRegFlat(RegIndex reg) override
    {
        return vecPredRegs[reg];
    }

    void
    setVecPredRegFlat(RegIndex reg, const VecPredRegContainer &val) override
    {
        vecPredRegs[reg] = val;
    }

#ifdef ISA_HAS_CC_REGS
    RegVal readCCRegFlat(RegIndex idx) const override { return ccRegs[idx]; }
    void setCCRegFlat(RegIndex idx, RegVal val) override { ccRegs[idx] = val; }
#else
    RegVal
    readCCRegFlat(RegIndex idx) const override
    {
        panic("readCCRegFlat w/no CC regs!\n");
    }

    void
    setCCRegFlat(RegIndex idx, RegVal val) override
    {
        panic("setCCRegFlat w/no CC regs!\n");
    }
#endif
};


#endif // __CPU_CPU_EXEC_CONTEXT_HH__<|MERGE_RESOLUTION|>--- conflicted
+++ resolved
@@ -228,17 +228,13 @@
     Process *getProcessPtr() override { return ThreadState::getProcessPtr(); }
     void setProcessPtr(Process *p) override { ThreadState::setProcessPtr(p); }
 
-<<<<<<< HEAD
     SymbolTable *getSymTab() {
         if(FullSystem)
             return getSystemPtr()->kernelSymtab;
         return getProcessPtr()->symtab;
     }
 
-    Status status() const { return _status; }
-=======
     Status status() const override { return _status; }
->>>>>>> 28059ffc
 
     void setStatus(Status newStatus) override { _status = newStatus; }
 
