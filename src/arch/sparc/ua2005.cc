--- conflicted
+++ resolved
@@ -44,14 +44,10 @@
       case MISCREG_SOFTINT:
         // Check if we are going to interrupt because of something
         setReg(miscReg, val);
-<<<<<<< HEAD
-        tc->getCpuPtr()->post_interrupt(soft_interrupt);
-        warn("Writing to softint not really supported, writing: %#x\n", val);
-=======
-        tc->getCpuPtr()->checkInterrupts = true;
+        tc->getCpuPtr()->checkInterrupts = true;
+        tc->getCpuPtr()->post_interrupt(hstick_match);
         if (val != 0x10000 && val != 0)
             warn("Writing to softint not really supported, writing: %#x\n", val);
->>>>>>> 42535f5f
         break;
 
       case MISCREG_SOFTINT_CLR:
@@ -85,11 +81,7 @@
         break;
 
       case MISCREG_PSTATE:
-<<<<<<< HEAD
         if (val & PSTATE::ie && !(pstate & PSTATE::ie)) {
-=======
-        if (val & ie && !(pstate & ie)) {
->>>>>>> 42535f5f
             tc->getCpuPtr()->checkInterrupts = true;
         }
         setReg(miscReg, val);
@@ -136,11 +128,7 @@
 
       case MISCREG_HPSTATE:
         // T1000 spec says impl. dependent val must always be 1
-<<<<<<< HEAD
         setReg(miscReg, val | HPSTATE::id);
-=======
-        setReg(miscReg, val | id);
->>>>>>> 42535f5f
         break;
       case MISCREG_HTSTATE:
       case MISCREG_STRAND_STS_REG:
