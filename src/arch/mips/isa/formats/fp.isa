// -*- mode:c++ -*-

// Copyright (c) 2007 MIPS Technologies, Inc.
// All rights reserved.
//
// Redistribution and use in source and binary forms, with or without
// modification, are permitted provided that the following conditions are
// met: redistributions of source code must retain the above copyright
// notice, this list of conditions and the following disclaimer;
// redistributions in binary form must reproduce the above copyright
// notice, this list of conditions and the following disclaimer in the
// documentation and/or other materials provided with the distribution;
// neither the name of the copyright holders nor the names of its
// contributors may be used to endorse or promote products derived from
// this software without specific prior written permission.
//
// THIS SOFTWARE IS PROVIDED BY THE COPYRIGHT HOLDERS AND CONTRIBUTORS
// "AS IS" AND ANY EXPRESS OR IMPLIED WARRANTIES, INCLUDING, BUT NOT
// LIMITED TO, THE IMPLIED WARRANTIES OF MERCHANTABILITY AND FITNESS FOR
// A PARTICULAR PURPOSE ARE DISCLAIMED. IN NO EVENT SHALL THE COPYRIGHT
// OWNER OR CONTRIBUTORS BE LIABLE FOR ANY DIRECT, INDIRECT, INCIDENTAL,
// SPECIAL, EXEMPLARY, OR CONSEQUENTIAL DAMAGES (INCLUDING, BUT NOT
// LIMITED TO, PROCUREMENT OF SUBSTITUTE GOODS OR SERVICES; LOSS OF USE,
// DATA, OR PROFITS; OR BUSINESS INTERRUPTION) HOWEVER CAUSED AND ON ANY
// THEORY OF LIABILITY, WHETHER IN CONTRACT, STRICT LIABILITY, OR TORT
// (INCLUDING NEGLIGENCE OR OTHERWISE) ARISING IN ANY WAY OUT OF THE USE
// OF THIS SOFTWARE, EVEN IF ADVISED OF THE POSSIBILITY OF SUCH DAMAGE.

////////////////////////////////////////////////////////////////////
//
// Floating Point operate instructions
//

output header {{
    /**
     * Base class for FP operations.
     */
    class FPOp : public MipsStaticInst
    {
      protected:
        using MipsStaticInst::MipsStaticInst;

        //needs function to check for fpEnable or not
    };

    class FPCompareOp : public FPOp
    {
      protected:
        using FPOp::FPOp;

        std::string generateDisassembly(
                Addr pc, const Loader::SymbolTable *symtab) const override;
    };
}};

output decoder {{
    std::string
    FPCompareOp::generateDisassembly(
            Addr pc, const Loader::SymbolTable *symtab) const
    {
        std::stringstream ss;

        ccprintf(ss, "%-10s ", mnemonic);

        ccprintf(ss,"%d",CC);

        if (_numSrcRegs > 0) {
            ss << ", ";
            printReg(ss, _srcRegIdx[0]);
        }

        if (_numSrcRegs > 1) {
            ss << ", ";
            printReg(ss, _srcRegIdx[1]);
        }

        return ss.str();
    }
}};

output header {{
    void fpResetCauseBits(ExecContext *cpu);
}};

output exec {{
<<<<<<< HEAD
        inline Fault checkFpEnableFault(ExecContext *xc, MachInst)
        {
            //@TODO: Implement correct CP0 checks to see if the CP1
            // unit is enable or not
          if (!isCoprocessorEnabled(xc, 1))
              return std::make_shared<CoprocessorUnusableFault>(1);

          return NoFault;
        }

        //If any operand is Nan return the appropriate QNaN
        template <class T>
        bool
        fpNanOperands(FPOp *inst, ExecContext *xc, const T &src_type,
                      Trace::InstRecord *traceData)
        {
            uint64_t mips_nan = 0;
            assert(sizeof(T) == 4);

            for (int i = 0; i < inst->numSrcRegs(); i++) {
                uint64_t src_bits = xc->readFloatRegOperandBits(inst, 0);

                if (isNan(&src_bits, 32) ) {
                    mips_nan = MIPS32_QNAN;
                    xc->setFloatRegOperandBits(inst, 0, mips_nan);
                    if (traceData) { traceData->setData(mips_nan); }
                    return true;
                }
=======
    inline Fault
    checkFpEnableFault(ExecContext *xc)
    {
        //@TODO: Implement correct CP0 checks to see if the CP1
        // unit is enable or not
        if (!isCoprocessorEnabled(xc, 1))
            return std::make_shared<CoprocessorUnusableFault>(1);

        return NoFault;
    }

    //If any operand is Nan return the appropriate QNaN
    template <class T>
    bool
    fpNanOperands(FPOp *inst, ExecContext *xc, const T &src_type,
                  Trace::InstRecord *traceData)
    {
        uint64_t mips_nan = 0;
        assert(sizeof(T) == 4);

        for (int i = 0; i < inst->numSrcRegs(); i++) {
            uint64_t src_bits = xc->readFloatRegOperandBits(inst, 0);

            if (isNan(&src_bits, 32) ) {
                mips_nan = MIPS32_QNAN;
                xc->setFloatRegOperandBits(inst, 0, mips_nan);
                if (traceData) { traceData->setData(mips_nan); }
                return true;
>>>>>>> fa704784
            }
        }
        return false;
    }

    template <class T>
    bool
    fpInvalidOp(FPOp *inst, ExecContext *cpu, const T dest_val,
                Trace::InstRecord *traceData)
    {
        uint64_t mips_nan = 0;
        T src_op = dest_val;
        assert(sizeof(T) == 4);

        if (isNan(&src_op, 32)) {
            mips_nan = MIPS32_QNAN;

            //Set value to QNAN
            cpu->setFloatRegOperandBits(inst, 0, mips_nan);

            //Read FCSR from FloatRegFile
            uint32_t fcsr_bits =
                cpu->tcBase()->readFloatReg(FLOATREG_FCSR);

            uint32_t new_fcsr = genInvalidVector(fcsr_bits);

            //Write FCSR from FloatRegFile
            cpu->tcBase()->setFloatReg(FLOATREG_FCSR, new_fcsr);

            if (traceData) { traceData->setData(mips_nan); }
            return true;
        }

        return false;
    }

    void
    fpResetCauseBits(ExecContext *cpu)
    {
        //Read FCSR from FloatRegFile
        uint32_t fcsr = cpu->tcBase()->readFloatReg(FLOATREG_FCSR);

        // TODO: Use utility function here
        fcsr = bits(fcsr, 31, 18) << 18 | bits(fcsr, 11, 0);

        //Write FCSR from FloatRegFile
        cpu->tcBase()->setFloatReg(FLOATREG_FCSR, fcsr);
    }
}};

def template FloatingPointExecute {{
    Fault %(class_name)s::execute(
        ExecContext *xc, Trace::InstRecord *traceData) const
    {
        Fault fault = NoFault;

        %(fp_enable_check)s;

        //When is the right time to reset cause bits?
        //start of every instruction or every cycle?
        if (FullSystem)
            fpResetCauseBits(xc);
        %(op_decl)s;
        %(op_rd)s;

        //Check if any FP operand is a NaN value
        if (!fpNanOperands((FPOp*)this, xc, Fd, traceData)) {
            %(code)s;

            //Change this code for Full-System/Sycall Emulation
            //separation
            //----
            //Should Full System-Mode throw a fault here?
            //----
            //Check for IEEE 754 FP Exceptions
            //fault = fpNanOperands((FPOp*)this, xc, Fd, traceData);
            bool invalid_op = false;
            if (FullSystem) {
                invalid_op =
                    fpInvalidOp((FPOp*)this, xc, Fd, traceData);
            }
            if (!invalid_op && fault == NoFault) {
                %(op_wb)s;
            }
        }

        return fault;
    }
}};

// Primary format for float point operate instructions:
def format FloatOp(code, *flags) {{
    iop = InstObjParams(name, Name, 'FPOp', code, flags)
    header_output = BasicDeclare.subst(iop)
    decoder_output = BasicConstructor.subst(iop)
    decode_block = BasicDecode.subst(iop)
    exec_output = FloatingPointExecute.subst(iop)
}};

def format FloatCompareOp(cond_code, *flags) {{
    import sys

    code = 'bool cond;\n'
    if '_sf' in cond_code or 'SinglePrecision' in flags:
        if 'QnanException' in flags:
            code += 'if (isQnan(&Fs_sf, 32) || isQnan(&Ft_sf, 32)) {\n'
            code += '\tFCSR = genInvalidVector(FCSR);\n'
            code += '\treturn NoFault;'
            code += '}\n else '
        code += 'if (isNan(&Fs_sf, 32) || isNan(&Ft_sf, 32)) {\n'
    elif '_df' in cond_code or 'DoublePrecision' in flags:
        if 'QnanException' in flags:
            code += 'if (isQnan(&Fs_df, 64) || isQnan(&Ft_df, 64)) {\n'
            code += '\tFCSR = genInvalidVector(FCSR);\n'
            code += '\treturn NoFault;'
            code += '}\n else '
        code += 'if (isNan(&Fs_df, 64) || isNan(&Ft_df, 64)) {\n'
    else:
       sys.exit('Decoder Failed: Can\'t Determine Operand Type\n')

    if 'UnorderedTrue' in flags:
       code += 'cond = 1;\n'
    elif 'UnorderedFalse' in flags:
       code += 'cond = 0;\n'
    else:
       sys.exit('Decoder Failed: Float Compare Instruction Needs A Unordered Flag\n')

    code += '} else {\n'
    code +=  cond_code + '}'
    code += 'FCSR = genCCVector(FCSR, CC, cond);\n'

    iop = InstObjParams(name, Name, 'FPCompareOp', code)
    header_output = BasicDeclare.subst(iop)
    decoder_output = BasicConstructor.subst(iop)
    decode_block = BasicDecode.subst(iop)
    exec_output = BasicExecute.subst(iop)
}};

def format FloatConvertOp(code, *flags) {{
    import sys

    #Determine Source Type
    convert = 'fpConvert('
    if '_sf' in code:
        code = 'float ' + code + '\n'
        convert += 'SINGLE_TO_'
    elif '_df' in code:
        code = 'double ' + code + '\n'
        convert += 'DOUBLE_TO_'
    elif '_sw' in code:
        code = 'int32_t ' + code + '\n'
        convert += 'WORD_TO_'
    elif '_sd' in code:
        code = 'int64_t ' + code + '\n'
        convert += 'LONG_TO_'
    else:
        sys.exit("Error Determining Source Type for Conversion")

    #Determine Destination Type
    if 'ToSingle' in flags:
        code += 'Fd_uw = ' + convert + 'SINGLE, '
    elif 'ToDouble' in flags:
        code += 'Fd_ud = ' + convert + 'DOUBLE, '
    elif 'ToWord' in flags:
        code += 'Fd_uw = ' + convert + 'WORD, '
    elif 'ToLong' in flags:
        code += 'Fd_ud = ' + convert + 'LONG, '
    else:
        sys.exit("Error Determining Destination Type for Conversion")

    #Figure out how to round value
    if 'Ceil' in flags:
        code += 'ceil(val)); '
    elif 'Floor' in flags:
        code += 'floor(val)); '
    elif 'Round' in flags:
        code += 'roundFP(val, 0)); '
    elif 'Trunc' in flags:
        code += 'truncFP(val));'
    else:
        code += 'val); '

    iop = InstObjParams(name, Name, 'FPOp', code)
    header_output = BasicDeclare.subst(iop)
    decoder_output = BasicConstructor.subst(iop)
    decode_block = BasicDecode.subst(iop)
    exec_output = BasicExecute.subst(iop)
}};

def format FloatAccOp(code, *flags) {{
    iop = InstObjParams(name, Name, 'FPOp', code, flags)
    header_output = BasicDeclare.subst(iop)
    decoder_output = BasicConstructor.subst(iop)
    decode_block = BasicDecode.subst(iop)
    exec_output = BasicExecute.subst(iop)
}};

// Primary format for float64 operate instructions:
def format Float64Op(code, *flags) {{
    iop = InstObjParams(name, Name, 'MipsStaticInst', code, flags)
    header_output = BasicDeclare.subst(iop)
    decoder_output = BasicConstructor.subst(iop)
    decode_block = BasicDecode.subst(iop)
    exec_output = BasicExecute.subst(iop)
}};

def format FloatPSCompareOp(cond_code1, cond_code2, *flags) {{
    import sys

    code = 'bool cond1, cond2;\n'
    code += 'bool code_block1, code_block2;\n'
    code += 'code_block1 = code_block2 = true;\n'

    if 'QnanException' in flags:
        code += 'if (isQnan(&Fs1_sf, 32) || isQnan(&Ft1_sf, 32)) {\n'
        code += '\tFCSR = genInvalidVector(FCSR);\n'
        code += 'code_block1 = false;'
        code += '}\n'
        code += 'if (isQnan(&Fs2_sf, 32) || isQnan(&Ft2_sf, 32)) {\n'
        code += '\tFCSR = genInvalidVector(FCSR);\n'
        code += 'code_block2 = false;'
        code += '}\n'

    code += 'if (code_block1) {'
    code += '\tif (isNan(&Fs1_sf, 32) || isNan(&Ft1_sf, 32)) {\n'
    if 'UnorderedTrue' in flags:
       code += 'cond1 = 1;\n'
    elif 'UnorderedFalse' in flags:
       code += 'cond1 = 0;\n'
    else:
       sys.exit('Decoder Failed: Float Compare Instruction Needs A Unordered Flag\n')
    code += '} else {\n'
    code +=  cond_code1
    code += 'FCSR = genCCVector(FCSR, CC, cond1);}\n}\n'

    code += 'if (code_block2) {'
    code += '\tif (isNan(&Fs2_sf, 32) || isNan(&Ft2_sf, 32)) {\n'
    if 'UnorderedTrue' in flags:
       code += 'cond2 = 1;\n'
    elif 'UnorderedFalse' in flags:
       code += 'cond2 = 0;\n'
    else:
       sys.exit('Decoder Failed: Float Compare Instruction Needs A Unordered Flag\n')
    code += '} else {\n'
    code +=  cond_code2
    code += 'FCSR = genCCVector(FCSR, CC, cond2);}\n}'

    iop = InstObjParams(name, Name, 'FPCompareOp', code)
    header_output = BasicDeclare.subst(iop)
    decoder_output = BasicConstructor.subst(iop)
    decode_block = BasicDecode.subst(iop)
    exec_output = BasicExecute.subst(iop)
}};
<|MERGE_RESOLUTION|>--- conflicted
+++ resolved
@@ -83,36 +83,6 @@
 }};
 
 output exec {{
-<<<<<<< HEAD
-        inline Fault checkFpEnableFault(ExecContext *xc, MachInst)
-        {
-            //@TODO: Implement correct CP0 checks to see if the CP1
-            // unit is enable or not
-          if (!isCoprocessorEnabled(xc, 1))
-              return std::make_shared<CoprocessorUnusableFault>(1);
-
-          return NoFault;
-        }
-
-        //If any operand is Nan return the appropriate QNaN
-        template <class T>
-        bool
-        fpNanOperands(FPOp *inst, ExecContext *xc, const T &src_type,
-                      Trace::InstRecord *traceData)
-        {
-            uint64_t mips_nan = 0;
-            assert(sizeof(T) == 4);
-
-            for (int i = 0; i < inst->numSrcRegs(); i++) {
-                uint64_t src_bits = xc->readFloatRegOperandBits(inst, 0);
-
-                if (isNan(&src_bits, 32) ) {
-                    mips_nan = MIPS32_QNAN;
-                    xc->setFloatRegOperandBits(inst, 0, mips_nan);
-                    if (traceData) { traceData->setData(mips_nan); }
-                    return true;
-                }
-=======
     inline Fault
     checkFpEnableFault(ExecContext *xc)
     {
@@ -141,7 +111,6 @@
                 xc->setFloatRegOperandBits(inst, 0, mips_nan);
                 if (traceData) { traceData->setData(mips_nan); }
                 return true;
->>>>>>> fa704784
             }
         }
         return false;
