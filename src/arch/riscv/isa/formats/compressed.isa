--- conflicted
+++ resolved
@@ -138,17 +138,18 @@
     %(class_name)s::execute(ExecContext *xc,
         Trace::InstRecord *traceData) const
     {
-<<<<<<< HEAD
         Fault fault = NoFault;
 
         %(fp_enable_check)s;
-=======
->>>>>>> 39f85b7a
         %(op_decl)s;
         %(op_rd)s;
-        %(code)s;
-        %(op_wb)s;
-        return NoFault;
+        if (fault == NoFault) {
+            %(code)s;
+            if (fault == NoFault) {
+                %(op_wb)s;
+            }
+        }
+        return fault;
     }
 
     std::string
