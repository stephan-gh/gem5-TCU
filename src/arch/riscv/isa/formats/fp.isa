--- conflicted
+++ resolved
@@ -38,14 +38,7 @@
     {
         Fault fault = NoFault;
 
-<<<<<<< HEAD
         %(fp_enable_check)s;
-=======
-        STATUS status = xc->readMiscReg(MISCREG_STATUS);
-        if (status.fs == FPUStatus::OFF)
-            fault = std::make_shared<IllegalInstFault>("FPU is off", machInst);
-
->>>>>>> ea7d012c
         %(op_decl)s;
         %(op_rd)s;
 
