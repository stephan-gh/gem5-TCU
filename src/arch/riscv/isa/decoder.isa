--- conflicted
+++ resolved
@@ -1837,17 +1837,10 @@
                             STATUS status = xc->readMiscReg(MISCREG_STATUS);
                             auto pm = (PrivilegeMode)xc->readMiscReg(
                                 MISCREG_PRV);
-<<<<<<< HEAD
                             if (status.tw == 1 &&
                                 (pm == PRV_U || pm == PRV_S)) {
-                                fault = std::make_shared<IllegalInstFault>(
+                                return std::make_shared<IllegalInstFault>(
                                             "wfi with TW enabled",
-=======
-                            if (pm == PRV_U ||
-                                (pm == PRV_S && status.tw == 1)) {
-                                return std::make_shared<IllegalInstFault>(
-                                            "wfi in user mode or TW enabled",
->>>>>>> 39f85b7a
                                             machInst);
                             } else {
                                 ThreadContext *tc = xc->tcBase();
