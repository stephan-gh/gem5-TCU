--- conflicted
+++ resolved
@@ -38,11 +38,11 @@
     checkFpEnableFault(ExecContext *xc, MachInst inst)
     {
         STATUS status = xc->readMiscReg(MISCREG_STATUS);
-        if (status.fs == FSMode::OFF)
+        if (status.fs == FPUStatus::OFF)
             return make_shared<IllegalInstFault>("FPU is off", inst);
-        else if (status.fs != FSMode::DIRTY) {
+        else if (status.fs != FPUStatus::DIRTY) {
             // for now, just make it dirty on every FP register access
-            status.fs = FSMode::DIRTY;
+            status.fs = FPUStatus::DIRTY;
             xc->setMiscReg(MISCREG_STATUS, status);
         }
         return NoFault;
@@ -1847,7 +1847,6 @@
                             STATUS status = xc->readMiscReg(MISCREG_STATUS);
                             auto pm = (PrivilegeMode)xc->readMiscReg(
                                 MISCREG_PRV);
-<<<<<<< HEAD
                             if (status.tw == 1 &&
                                 (pm == PRV_U || pm == PRV_S)) {
                                 fault = make_shared<IllegalInstFault>(
@@ -1863,16 +1862,6 @@
                                     tc->suspend();
                             }
                         }}, IsSerializeAfter, IsNonSpeculative, No_OpClass);
-=======
-                            if (pm == PRV_U ||
-                                (pm == PRV_S && status.tw == 1)) {
-                                fault = make_shared<IllegalInstFault>(
-                                            "wfi in user mode or TW enabled",
-                                            machInst);
-                            }
-                            // don't do anything for now
-                        }}, No_OpClass);
->>>>>>> fa704784
                     }
                     0x9: sfence_vma({{
                         STATUS status = xc->readMiscReg(MISCREG_STATUS);
@@ -1930,10 +1919,6 @@
             }
         }
 
-<<<<<<< HEAD
-        0x1e: M5ops::m5ops();
-=======
         0x1e: M5Op::M5Op();
->>>>>>> fa704784
     }
 }