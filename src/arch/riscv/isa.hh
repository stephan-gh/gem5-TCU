--- conflicted
+++ resolved
@@ -60,11 +60,7 @@
     PRV_M = 3
 };
 
-<<<<<<< HEAD
-enum FSMode
-=======
 enum FPUStatus
->>>>>>> fa704784
 {
     OFF = 0,
     INITIAL = 1,
