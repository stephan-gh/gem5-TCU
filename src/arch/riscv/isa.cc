--- conflicted
+++ resolved
@@ -673,7 +673,6 @@
     UNSERIALIZE_CONTAINER(miscRegFile);
 }
 
-<<<<<<< HEAD
 const int WARN_FAILURE = 10000;
 const int MAX_TILES = 1024;
 
@@ -690,8 +689,6 @@
     return load_reservation_addrs[tile * MAX_TILES + xc->contextId()];
 }
 
-=======
->>>>>>> 6835f066
 void
 ISA::handleLockedSnoop(PacketPtr pkt, Addr cacheBlockMask)
 {
