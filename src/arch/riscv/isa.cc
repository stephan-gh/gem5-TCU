--- conflicted
+++ resolved
@@ -49,134 +49,6 @@
 namespace RiscvISA
 {
 
-<<<<<<< HEAD
-const char *MiscRegNames[] = {
-    "PRV",
-    "ISA",
-    "VENDORID",
-    "ARCHID",
-    "IMPID",
-    "HARTID",
-    "STATUS",
-    "IP",
-    "IE",
-    "CYCLE",
-    "TIME",
-    "INSTRET",
-    "HPMCOUNTER03",
-    "HPMCOUNTER04",
-    "HPMCOUNTER05",
-    "HPMCOUNTER06",
-    "HPMCOUNTER07",
-    "HPMCOUNTER08",
-    "HPMCOUNTER09",
-    "HPMCOUNTER10",
-    "HPMCOUNTER11",
-    "HPMCOUNTER12",
-    "HPMCOUNTER13",
-    "HPMCOUNTER14",
-    "HPMCOUNTER15",
-    "HPMCOUNTER16",
-    "HPMCOUNTER17",
-    "HPMCOUNTER18",
-    "HPMCOUNTER19",
-    "HPMCOUNTER20",
-    "HPMCOUNTER21",
-    "HPMCOUNTER22",
-    "HPMCOUNTER23",
-    "HPMCOUNTER24",
-    "HPMCOUNTER25",
-    "HPMCOUNTER26",
-    "HPMCOUNTER27",
-    "HPMCOUNTER28",
-    "HPMCOUNTER29",
-    "HPMCOUNTER30",
-    "HPMCOUNTER31",
-    "HPMEVENT03",
-    "HPMEVENT04",
-    "HPMEVENT05",
-    "HPMEVENT06",
-    "HPMEVENT07",
-    "HPMEVENT08",
-    "HPMEVENT09",
-    "HPMEVENT10",
-    "HPMEVENT11",
-    "HPMEVENT12",
-    "HPMEVENT13",
-    "HPMEVENT14",
-    "HPMEVENT15",
-    "HPMEVENT16",
-    "HPMEVENT17",
-    "HPMEVENT18",
-    "HPMEVENT19",
-    "HPMEVENT20",
-    "HPMEVENT21",
-    "HPMEVENT22",
-    "HPMEVENT23",
-    "HPMEVENT24",
-    "HPMEVENT25",
-    "HPMEVENT26",
-    "HPMEVENT27",
-    "HPMEVENT28",
-    "HPMEVENT29",
-    "HPMEVENT30",
-    "HPMEVENT31",
-    "TSELECT",
-    "TDATA1",
-    "TDATA2",
-    "TDATA3",
-    "DCSR",
-    "DPC",
-    "DSCRATCH",
-
-    "MEDELEG",
-    "MIDELEG",
-    "MTVEC",
-    "MCOUNTEREN",
-    "MSCRATCH",
-    "MEPC",
-    "MCAUSE",
-    "MTVAL",
-    "PMPCFG0",
-    // pmpcfg1 rv32 only
-    "PMPCFG2",
-    // pmpcfg3 rv32 only
-    "PMPADDR00",
-    "PMPADDR01",
-    "PMPADDR02",
-    "PMPADDR03",
-    "PMPADDR04",
-    "PMPADDR05",
-    "PMPADDR06",
-    "PMPADDR07",
-    "PMPADDR08",
-    "PMPADDR09",
-    "PMPADDR10",
-    "PMPADDR11",
-    "PMPADDR12",
-    "PMPADDR13",
-    "PMPADDR14",
-    "PMPADDR15",
-
-    "SEDELEG",
-    "SIDELEG",
-    "STVEC",
-    "SCOUNTEREN",
-    "SSCRATCH",
-    "SEPC",
-    "SCAUSE",
-    "STVAL",
-    "SATP",
-
-    "UTVEC",
-    "USCRATCH",
-    "UEPC",
-    "UCAUSE",
-    "UTVAL",
-    "FFLAGS",
-    "FRM",
-};
-=======
 const std::array<const char *, NumMiscRegs> M5_VAR_USED MiscRegNames = {{
     [MISCREG_PRV]           = "PRV",
     [MISCREG_ISA]           = "ISA",
@@ -303,15 +175,9 @@
     [MISCREG_FFLAGS]        = "FFLAGS",
     [MISCREG_FRM]           = "FRM",
 }};
->>>>>>> fa704784
 
 ISA::ISA(Params *p) : BaseISA(p)
 {
-    static_assert(
-        sizeof(MiscRegNames) / sizeof(MiscRegNames[0]) == NumMiscRegs,
-        "MiscRegNames not in sync with NumMiscRegs"
-    );
-
     miscRegFile.resize(NumMiscRegs);
     clear();
 }
@@ -371,11 +237,7 @@
         panic("Illegal CSR index %#x\n", misc_reg);
         return -1;
     }
-<<<<<<< HEAD
-    DPRINTF(RiscvMisc, "Reading MiscReg %s (%d): %#llx.\n",
-=======
     DPRINTF(RiscvMisc, "Reading MiscReg %s (%d): %#x.\n",
->>>>>>> fa704784
             MiscRegNames[misc_reg], misc_reg, miscRegFile[misc_reg]);
     return miscRegFile[misc_reg];
 }
@@ -429,15 +291,6 @@
       case MISCREG_MEPC:
         {
             auto misa = readMiscRegNoEffect(MISCREG_ISA);
-<<<<<<< HEAD
-            RegVal val = readMiscRegNoEffect(misc_reg);
-            // epc[0] is always 0
-            val &= ~static_cast<Addr>(0x1);
-            // if compressed instructions are disabled, epc[1] is set to 0
-            if ((misa & ISA_EXT_C_MASK) == 0)
-                val &= ~static_cast<Addr>(0x2);
-            return val;
-=======
             auto val = readMiscRegNoEffect(misc_reg);
             // if compressed instructions are disabled, epc[1] is set to 0
             if ((misa & ISA_EXT_C_MASK) == 0)
@@ -445,7 +298,6 @@
             // epc[0] is always 0
             else
                 return mbits(val, 63, 1);
->>>>>>> fa704784
         }
       default:
         // Try reading HPM counters
@@ -502,11 +354,7 @@
           case MISCREG_SATP:
             {
                 // we only support bare and Sv39 mode; setting a different mode
-<<<<<<< HEAD
-                // shall have no effect (see page 64 in priv ISA manual)
-=======
                 // shall have no effect (see 4.1.12 in priv ISA manual)
->>>>>>> fa704784
                 SATP cur_val = readMiscRegNoEffect(misc_reg);
                 SATP new_val = val;
                 if (new_val.mode != AddrXlateMode::BARE &&
@@ -528,24 +376,15 @@
                 // only allow to disable compressed instructions
                 // if the following instruction is 4-byte aligned
                 if ((val & ISA_EXT_C_MASK) == 0 &&
-<<<<<<< HEAD
-                    (tc->pcState().npc() & 0x3) != 0)
-=======
                     bits(tc->pcState().npc(), 2, 0) != 0)
->>>>>>> fa704784
                     val |= cur_val & ISA_EXT_C_MASK;
                 setMiscRegNoEffect(misc_reg, val);
             }
             break;
           case MISCREG_STATUS:
             {
-<<<<<<< HEAD
-                // these bits are hard-wired
-                RegVal cur = readMiscRegNoEffect(misc_reg);
-=======
                 // SXL and UXL are hard-wired to 64 bit
                 auto cur = readMiscRegNoEffect(misc_reg);
->>>>>>> fa704784
                 val &= ~(STATUS_SXL_MASK | STATUS_UXL_MASK);
                 val |= cur & (STATUS_SXL_MASK | STATUS_UXL_MASK);
                 setMiscRegNoEffect(misc_reg, val);
