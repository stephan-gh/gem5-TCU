/*
 * Copyright (c) 2015 RISC-V Foundation
 * Copyright (c) 2017 The University of Virginia
 * Copyright (c) 2020 Barkhausen Institut
 * All rights reserved.
 *
 * Redistribution and use in source and binary forms, with or without
 * modification, are permitted provided that the following conditions are
 * met: redistributions of source code must retain the above copyright
 * notice, this list of conditions and the following disclaimer;
 * redistributions in binary form must reproduce the above copyright
 * notice, this list of conditions and the following disclaimer in the
 * documentation and/or other materials provided with the distribution;
 * neither the name of the copyright holders nor the names of its
 * contributors may be used to endorse or promote products derived from
 * this software without specific prior written permission.
 *
 * THIS SOFTWARE IS PROVIDED BY THE COPYRIGHT HOLDERS AND CONTRIBUTORS
 * "AS IS" AND ANY EXPRESS OR IMPLIED WARRANTIES, INCLUDING, BUT NOT
 * LIMITED TO, THE IMPLIED WARRANTIES OF MERCHANTABILITY AND FITNESS FOR
 * A PARTICULAR PURPOSE ARE DISCLAIMED. IN NO EVENT SHALL THE COPYRIGHT
 * OWNER OR CONTRIBUTORS BE LIABLE FOR ANY DIRECT, INDIRECT, INCIDENTAL,
 * SPECIAL, EXEMPLARY, OR CONSEQUENTIAL DAMAGES (INCLUDING, BUT NOT
 * LIMITED TO, PROCUREMENT OF SUBSTITUTE GOODS OR SERVICES; LOSS OF USE,
 * DATA, OR PROFITS; OR BUSINESS INTERRUPTION) HOWEVER CAUSED AND ON ANY
 * THEORY OF LIABILITY, WHETHER IN CONTRACT, STRICT LIABILITY, OR TORT
 * (INCLUDING NEGLIGENCE OR OTHERWISE) ARISING IN ANY WAY OUT OF THE USE
 * OF THIS SOFTWARE, EVEN IF ADVISED OF THE POSSIBILITY OF SUCH DAMAGE.
 */

#include "arch/riscv/insts/standard.hh"

#include <sstream>
#include <string>

#include "arch/riscv/insts/static_inst.hh"
#include "arch/riscv/utility.hh"
#include "cpu/static_inst.hh"

using namespace std;

namespace RiscvISA
{

string
RegOp::generateDisassembly(Addr pc, const Loader::SymbolTable *symtab) const
{
    stringstream ss;
    ss << mnemonic << ' ' << registerName(_destRegIdx[0]) << ", " <<
        registerName(_srcRegIdx[0]) << ", " <<
        registerName(_srcRegIdx[1]);
    return ss.str();
}

string
CSROp::generateDisassembly(Addr pc, const Loader::SymbolTable *symtab) const
{
    stringstream ss;
    ss << mnemonic << ' ' << registerName(_destRegIdx[0]) << ", ";
    if (_numSrcRegs > 0)
        ss << registerName(_srcRegIdx[0]) << ", ";
    auto data = CSRData.find(csr);
    if (data != CSRData.end())
        ss << data->second.name;
    else
        ss << "?? (" << hex << "0x" << csr << ")";
    return ss.str();
}

string
<<<<<<< HEAD
SystemOp::generateDisassembly(Addr pc, const SymbolTable *symtab) const
=======
SystemOp::generateDisassembly(Addr pc, const Loader::SymbolTable *symtab) const
>>>>>>> fa704784
{
    if (strcmp(mnemonic, "fence_vma") == 0) {
        stringstream ss;
        ss << mnemonic << ' ' << registerName(_srcRegIdx[0]) << ", " <<
            registerName(_srcRegIdx[1]);
        return ss.str();
    }

    return mnemonic;
}

}<|MERGE_RESOLUTION|>--- conflicted
+++ resolved
@@ -68,11 +68,7 @@
 }
 
 string
-<<<<<<< HEAD
-SystemOp::generateDisassembly(Addr pc, const SymbolTable *symtab) const
-=======
 SystemOp::generateDisassembly(Addr pc, const Loader::SymbolTable *symtab) const
->>>>>>> fa704784
 {
     if (strcmp(mnemonic, "fence_vma") == 0) {
         stringstream ss;
