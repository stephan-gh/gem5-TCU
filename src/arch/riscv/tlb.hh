/*
 * Copyright (c) 2001-2005 The Regents of The University of Michigan
 * Copyright (c) 2007 MIPS Technologies, Inc.
 * Copyright (c) 2020 Barkhausen Institut
 * All rights reserved.
 *
 * Redistribution and use in source and binary forms, with or without
 * modification, are permitted provided that the following conditions are
 * met: redistributions of source code must retain the above copyright
 * notice, this list of conditions and the following disclaimer;
 * redistributions in binary form must reproduce the above copyright
 * notice, this list of conditions and the following disclaimer in the
 * documentation and/or other materials provided with the distribution;
 * neither the name of the copyright holders nor the names of its
 * contributors may be used to endorse or promote products derived from
 * this software without specific prior written permission.
 *
 * THIS SOFTWARE IS PROVIDED BY THE COPYRIGHT HOLDERS AND CONTRIBUTORS
 * "AS IS" AND ANY EXPRESS OR IMPLIED WARRANTIES, INCLUDING, BUT NOT
 * LIMITED TO, THE IMPLIED WARRANTIES OF MERCHANTABILITY AND FITNESS FOR
 * A PARTICULAR PURPOSE ARE DISCLAIMED. IN NO EVENT SHALL THE COPYRIGHT
 * OWNER OR CONTRIBUTORS BE LIABLE FOR ANY DIRECT, INDIRECT, INCIDENTAL,
 * SPECIAL, EXEMPLARY, OR CONSEQUENTIAL DAMAGES (INCLUDING, BUT NOT
 * LIMITED TO, PROCUREMENT OF SUBSTITUTE GOODS OR SERVICES; LOSS OF USE,
 * DATA, OR PROFITS; OR BUSINESS INTERRUPTION) HOWEVER CAUSED AND ON ANY
 * THEORY OF LIABILITY, WHETHER IN CONTRACT, STRICT LIABILITY, OR TORT
 * (INCLUDING NEGLIGENCE OR OTHERWISE) ARISING IN ANY WAY OUT OF THE USE
 * OF THIS SOFTWARE, EVEN IF ADVISED OF THE POSSIBILITY OF SUCH DAMAGE.
 */

#ifndef __ARCH_RISCV_TLB_HH__
#define __ARCH_RISCV_TLB_HH__

#include <list>

#include "arch/generic/tlb.hh"
#include "arch/riscv/isa.hh"
#include "arch/riscv/isa_traits.hh"
#include "arch/riscv/pagetable.hh"
#include "arch/riscv/utility.hh"
#include "base/statistics.hh"
#include "mem/request.hh"
#include "params/RiscvTLB.hh"
#include "sim/sim_object.hh"

class ThreadContext;

/* To maintain compatibility with other architectures, we'll
   simply create an ITLB and DTLB that will point to the real TLB */
namespace RiscvISA {

class Walker;

class TLB : public BaseTLB
{
    typedef std::list<TlbEntry *> EntryList;

  protected:
    size_t size;
    std::vector<TlbEntry> tlb;  // our TLB
    TlbEntryTrie trie;          // for quick access
    EntryList freeList;         // free entries
    uint64_t lruSeq;

    Walker *walker;

    mutable Stats::Scalar read_hits;
    mutable Stats::Scalar read_misses;
    mutable Stats::Scalar read_acv;
    mutable Stats::Scalar read_accesses;
    mutable Stats::Scalar write_hits;
    mutable Stats::Scalar write_misses;
    mutable Stats::Scalar write_acv;
    mutable Stats::Scalar write_accesses;
    Stats::Formula hits;
    Stats::Formula misses;
    Stats::Formula accesses;

  public:
    typedef RiscvTLBParams Params;
    TLB(const Params *p);

    Walker *getWalker();

    void takeOverFrom(BaseTLB *otlb) override {}

    TlbEntry *insert(Addr vpn, const TlbEntry &entry);
    void flushAll() override;
    void demapPage(Addr vaddr, uint64_t asn) override;

    Fault checkPermissions(STATUS status, PrivilegeMode pmode, Addr vaddr,
                           Mode mode, PTESv39 pte);
    Fault createPagefault(Addr vaddr, Mode mode);

    PrivilegeMode getMemPriv(ThreadContext *tc, Mode mode);

    // Checkpointing
    void serialize(CheckpointOut &cp) const override;
    void unserialize(CheckpointIn &cp) override;

    void regStats() override;

    Addr translateWithTLB(Addr vaddr, uint16_t asid, Mode mode);

    Fault translateAtomic(const RequestPtr &req,
                          ThreadContext *tc, Mode mode) override;
    void translateTiming(const RequestPtr &req, ThreadContext *tc,
                         Translation *translation, Mode mode) override;
<<<<<<< HEAD
=======
    Fault translateFunctional(const RequestPtr &req,
                              ThreadContext *tc, Mode mode) override;
>>>>>>> fa704784
    Fault finalizePhysical(const RequestPtr &req,
                           ThreadContext *tc, Mode mode) const override;

  private:
    uint64_t nextSeq() { return ++lruSeq; }

    TlbEntry *lookup(Addr vpn, uint16_t asid, Mode mode, bool hidden);

    void evictLRU();
    void remove(size_t idx);

    Fault translate(const RequestPtr &req, ThreadContext *tc,
                    Translation *translation, Mode mode, bool &delayed);
    Fault doTranslate(const RequestPtr &req, ThreadContext *tc,
                      Translation *translation, Mode mode, bool &delayed);
};

}

#endif // __RISCV_MEMORY_HH__<|MERGE_RESOLUTION|>--- conflicted
+++ resolved
@@ -106,11 +106,8 @@
                           ThreadContext *tc, Mode mode) override;
     void translateTiming(const RequestPtr &req, ThreadContext *tc,
                          Translation *translation, Mode mode) override;
-<<<<<<< HEAD
-=======
     Fault translateFunctional(const RequestPtr &req,
                               ThreadContext *tc, Mode mode) override;
->>>>>>> fa704784
     Fault finalizePhysical(const RequestPtr &req,
                            ThreadContext *tc, Mode mode) const override;
 
