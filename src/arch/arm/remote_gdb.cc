--- conflicted
+++ resolved
@@ -302,11 +302,7 @@
 BaseGdbRegCache*
 RemoteGDB::gdbRegs()
 {
-<<<<<<< HEAD
-    if (inAArch64(context))
-=======
     if (inAArch64(context()))
->>>>>>> 7fa4c946
         return &regCache64;
     else
         return &regCache32;
