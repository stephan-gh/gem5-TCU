/*
 * Copyright 2015 LabWare
 * Copyright 2014 Google, Inc.
 * Copyright (c) 2013, 2016, 2018-2019 ARM Limited
 * All rights reserved
 *
 * The license below extends only to copyright in the software and shall
 * not be construed as granting a license to any other intellectual
 * property including but not limited to intellectual property relating
 * to a hardware implementation of the functionality of the software
 * licensed hereunder.  You may use the software subject to the license
 * terms below provided that you ensure that this notice is replicated
 * unmodified and in its entirety in all distributions of the software,
 * modified or unmodified, in source code or in binary form.
 *
 * Copyright (c) 2002-2005 The Regents of The University of Michigan
 * Copyright (c) 2007-2008 The Florida State University
 * All rights reserved.
 *
 * Redistribution and use in source and binary forms, with or without
 * modification, are permitted provided that the following conditions are
 * met: redistributions of source code must retain the above copyright
 * notice, this list of conditions and the following disclaimer;
 * redistributions in binary form must reproduce the above copyright
 * notice, this list of conditions and the following disclaimer in the
 * documentation and/or other materials provided with the distribution;
 * neither the name of the copyright holders nor the names of its
 * contributors may be used to endorse or promote products derived from
 * this software without specific prior written permission.
 *
 * THIS SOFTWARE IS PROVIDED BY THE COPYRIGHT HOLDERS AND CONTRIBUTORS
 * "AS IS" AND ANY EXPRESS OR IMPLIED WARRANTIES, INCLUDING, BUT NOT
 * LIMITED TO, THE IMPLIED WARRANTIES OF MERCHANTABILITY AND FITNESS FOR
 * A PARTICULAR PURPOSE ARE DISCLAIMED. IN NO EVENT SHALL THE COPYRIGHT
 * OWNER OR CONTRIBUTORS BE LIABLE FOR ANY DIRECT, INDIRECT, INCIDENTAL,
 * SPECIAL, EXEMPLARY, OR CONSEQUENTIAL DAMAGES (INCLUDING, BUT NOT
 * LIMITED TO, PROCUREMENT OF SUBSTITUTE GOODS OR SERVICES; LOSS OF USE,
 * DATA, OR PROFITS; OR BUSINESS INTERRUPTION) HOWEVER CAUSED AND ON ANY
 * THEORY OF LIABILITY, WHETHER IN CONTRACT, STRICT LIABILITY, OR TORT
 * (INCLUDING NEGLIGENCE OR OTHERWISE) ARISING IN ANY WAY OUT OF THE USE
 * OF THIS SOFTWARE, EVEN IF ADVISED OF THE POSSIBILITY OF SUCH DAMAGE.
 */

#ifndef __ARCH_ARM_REMOTE_GDB_HH__
#define __ARCH_ARM_REMOTE_GDB_HH__

#include <algorithm>

#include "arch/arm/regs/vec.hh"
#include "arch/arm/utility.hh"
#include "base/compiler.hh"
#include "base/remote_gdb.hh"

namespace gem5
{

class System;
class ThreadContext;

namespace ArmISA
{

class RemoteGDB : public BaseRemoteGDB
{
  protected:
<<<<<<< HEAD
    bool acc(Addr addr, size_t len);
    bool checkBpLen(size_t len) { return len <= sizeof(MachInst); }
=======
    bool acc(Addr addr, size_t len) override;
>>>>>>> 39f85b7a

    class AArch32GdbRegCache : public BaseGdbRegCache
    {
      using BaseGdbRegCache::BaseGdbRegCache;
      private:
        struct GEM5_PACKED
        {
          uint32_t gpr[16];
          uint32_t cpsr;
          uint64_t fpr[32];
          uint32_t fpscr;
        } r;
      public:
        char *data() const { return (char *)&r; }
        size_t size() const { return sizeof(r); }
        void getRegs(ThreadContext*);
        void setRegs(ThreadContext*) const;
        const std::string
        name() const
        {
            return gdb->name() + ".AArch32GdbRegCache";
        }
    };

    class AArch64GdbRegCache : public BaseGdbRegCache
    {
      using BaseGdbRegCache::BaseGdbRegCache;
      private:
        struct GEM5_PACKED
        {
          uint64_t x[31];
          uint64_t spx;
          uint64_t pc;
          uint32_t cpsr;
          VecElem v[NumVecV8ArchRegs * NumVecElemPerNeonVecReg];
          uint32_t fpsr;
          uint32_t fpcr;
        } r;
      public:
        char *data() const { return (char *)&r; }
        size_t size() const { return sizeof(r); }
        void getRegs(ThreadContext*);
        void setRegs(ThreadContext*) const;
        const std::string
        name() const
        {
            return gdb->name() + ".AArch64GdbRegCache";
        }
    };

    AArch32GdbRegCache regCache32;
    AArch64GdbRegCache regCache64;

  public:
    RemoteGDB(System *_system, int _port);
    BaseGdbRegCache *gdbRegs() override;
    bool checkBpKind(size_t kind) override;
    std::vector<std::string>
    availableFeatures() const override
    {
        return {"qXfer:features:read+"};
    };
    bool getXferFeaturesRead(const std::string &annex,
                             std::string &output) override;
};

} // namespace ArmISA
} // namespace gem5

#endif /* __ARCH_ARM_REMOTE_GDB_H__ */<|MERGE_RESOLUTION|>--- conflicted
+++ resolved
@@ -63,12 +63,8 @@
 class RemoteGDB : public BaseRemoteGDB
 {
   protected:
-<<<<<<< HEAD
-    bool acc(Addr addr, size_t len);
+    bool acc(Addr addr, size_t len) override;
     bool checkBpLen(size_t len) { return len <= sizeof(MachInst); }
-=======
-    bool acc(Addr addr, size_t len) override;
->>>>>>> 39f85b7a
 
     class AArch32GdbRegCache : public BaseGdbRegCache
     {
