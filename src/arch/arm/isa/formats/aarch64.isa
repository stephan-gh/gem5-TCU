// Copyright (c) 2011-2020 ARM Limited
// All rights reserved
//
// The license below extends only to copyright in the software and shall
// not be construed as granting a license to any other intellectual
// property including but not limited to intellectual property relating
// to a hardware implementation of the functionality of the software
// licensed hereunder.  You may use the software subject to the license
// terms below provided that you ensure that this notice is replicated
// unmodified and in its entirety in all distributions of the software,
// modified or unmodified, in source code or in binary form.
//
// Redistribution and use in source and binary forms, with or without
// modification, are permitted provided that the following conditions are
// met: redistributions of source code must retain the above copyright
// notice, this list of conditions and the following disclaimer;
// redistributions in binary form must reproduce the above copyright
// notice, this list of conditions and the following disclaimer in the
// documentation and/or other materials provided with the distribution;
// neither the name of the copyright holders nor the names of its
// contributors may be used to endorse or promote products derived from
// this software without specific prior written permission.
//
// THIS SOFTWARE IS PROVIDED BY THE COPYRIGHT HOLDERS AND CONTRIBUTORS
// "AS IS" AND ANY EXPRESS OR IMPLIED WARRANTIES, INCLUDING, BUT NOT
// LIMITED TO, THE IMPLIED WARRANTIES OF MERCHANTABILITY AND FITNESS FOR
// A PARTICULAR PURPOSE ARE DISCLAIMED. IN NO EVENT SHALL THE COPYRIGHT
// OWNER OR CONTRIBUTORS BE LIABLE FOR ANY DIRECT, INDIRECT, INCIDENTAL,
// SPECIAL, EXEMPLARY, OR CONSEQUENTIAL DAMAGES (INCLUDING, BUT NOT
// LIMITED TO, PROCUREMENT OF SUBSTITUTE GOODS OR SERVICES; LOSS OF USE,
// DATA, OR PROFITS; OR BUSINESS INTERRUPTION) HOWEVER CAUSED AND ON ANY
// THEORY OF LIABILITY, WHETHER IN CONTRACT, STRICT LIABILITY, OR TORT
// (INCLUDING NEGLIGENCE OR OTHERWISE) ARISING IN ANY WAY OUT OF THE USE
// OF THIS SOFTWARE, EVEN IF ADVISED OF THE POSSIBILITY OF SUCH DAMAGE.

output header {{
namespace Aarch64
{
    StaticInstPtr decodeDataProcImm(ExtMachInst machInst);
    StaticInstPtr decodeBranchExcSys(ExtMachInst machInst);
    StaticInstPtr decodeLoadsStores(ExtMachInst machInst);
    StaticInstPtr decodeDataProcReg(ExtMachInst machInst);

    template <typename DecoderFeatures>
    StaticInstPtr decodeFpAdvSIMD(ExtMachInst machInst);
    StaticInstPtr decodeFp(ExtMachInst machInst);
    template <typename DecoderFeatures>
    StaticInstPtr decodeAdvSIMD(ExtMachInst machInst);
    StaticInstPtr decodeAdvSIMDScalar(ExtMachInst machInst);

    StaticInstPtr decodeSveInt(ExtMachInst machInst);
    StaticInstPtr decodeSveFp(ExtMachInst machInst);
    StaticInstPtr decodeSveMem(ExtMachInst machInst);

    StaticInstPtr decodeGem5Ops(ExtMachInst machInst);
}
}};

output decoder {{
namespace Aarch64
{
    StaticInstPtr
    decodeDataProcImm(ExtMachInst machInst)
    {
        IntRegIndex rd = (IntRegIndex)(uint32_t)bits(machInst, 4, 0);
        IntRegIndex rdsp = makeSP(rd);
        IntRegIndex rdzr = makeZero(rd);
        IntRegIndex rn = (IntRegIndex)(uint32_t)bits(machInst, 9, 5);
        IntRegIndex rnsp = makeSP(rn);

        uint8_t opc = bits(machInst, 30, 29);
        bool sf = bits(machInst, 31);
        bool n = bits(machInst, 22);
        uint8_t immr = bits(machInst, 21, 16);
        uint8_t imms = bits(machInst, 15, 10);
        switch (bits(machInst, 25, 23)) {
          case 0x0:
          case 0x1:
          {
            uint64_t immlo = bits(machInst, 30, 29);
            uint64_t immhi = bits(machInst, 23, 5);
            uint64_t imm = (immlo << 0) | (immhi << 2);
            if (bits(machInst, 31) == 0)
                return new AdrXImm(machInst, rdzr, INTREG_ZERO, sext<21>(imm));
            else
                return new AdrpXImm(machInst, rdzr, INTREG_ZERO,
                                    sext<33>(imm << 12));
          }
          case 0x2:
          case 0x3:
          {
            uint32_t imm12 = bits(machInst, 21, 10);
            uint8_t shift = bits(machInst, 23, 22);
            uint32_t imm;
            if (shift == 0x0)
                imm = imm12 << 0;
            else if (shift == 0x1)
                imm = imm12 << 12;
            else
                return new Unknown64(machInst);
            switch (opc) {
              case 0x0:
                return new AddXImm(machInst, rdsp, rnsp, imm);
              case 0x1:
                return new AddXImmCc(machInst, rdzr, rnsp, imm);
              case 0x2:
                return new SubXImm(machInst, rdsp, rnsp, imm);
              case 0x3:
                return new SubXImmCc(machInst, rdzr, rnsp, imm);
              default:
                M5_UNREACHABLE;
            }
          }
          case 0x4:
          {
            if (!sf && n)
                return new Unknown64(machInst);
            // len = MSB(n:NOT(imms)), len < 1 is undefined.
            uint8_t len = 0;
            if (n) {
                len = 6;
            } else if (imms == 0x3f || imms == 0x3e) {
                return new Unknown64(machInst);
            } else {
                len = findMsbSet(imms ^ 0x3f);
            }
            // Generate r, s, and size.
            uint64_t r = bits(immr, len - 1, 0);
            uint64_t s = bits(imms, len - 1, 0);
            uint8_t size = 1 << len;
            if (s == size - 1)
                return new Unknown64(machInst);
            // Generate the pattern with s 1s, rotated by r, with size bits.
            uint64_t pattern = mask(s + 1);
            if (r) {
                pattern = (pattern >> r) | (pattern << (size - r));
                pattern &= mask(size);
            }
            uint8_t width = sf ? 64 : 32;
            // Replicate that to fill up the immediate.
            for (unsigned i = 1; i < (width / size); i *= 2)
                pattern |= (pattern << (i * size));
            uint64_t imm = pattern;

            switch (opc) {
              case 0x0:
                return new AndXImm(machInst, rdsp, rn, imm);
              case 0x1:
                return new OrrXImm(machInst, rdsp, rn, imm);
              case 0x2:
                return new EorXImm(machInst, rdsp, rn, imm);
              case 0x3:
                return new AndXImmCc(machInst, rdzr, rn, imm);
              default:
                M5_UNREACHABLE;
            }
          }
          case 0x5:
          {
            IntRegIndex rd = (IntRegIndex)(uint32_t)bits(machInst, 4, 0);
            IntRegIndex rdzr = makeZero(rd);
            uint32_t imm16 = bits(machInst, 20, 5);
            uint32_t hw = bits(machInst, 22, 21);
            switch (opc) {
              case 0x0:
                return new Movn(machInst, rdzr, imm16, hw * 16);
              case 0x1:
                return new Unknown64(machInst);
              case 0x2:
                return new Movz(machInst, rdzr, imm16, hw * 16);
              case 0x3:
                return new Movk(machInst, rdzr, imm16, hw * 16);
              default:
                M5_UNREACHABLE;
            }
          }
          case 0x6:
            if ((sf != n) || (!sf && (bits(immr, 5) || bits(imms, 5))))
                return new Unknown64(machInst);
            switch (opc) {
              case 0x0:
                return new Sbfm64(machInst, rdzr, rn, immr, imms);
              case 0x1:
                return new Bfm64(machInst, rdzr, rn, immr, imms);
              case 0x2:
                return new Ubfm64(machInst, rdzr, rn, immr, imms);
              case 0x3:
                return new Unknown64(machInst);
              default:
                M5_UNREACHABLE;
            }
          case 0x7:
          {
            IntRegIndex rm = (IntRegIndex)(uint8_t)bits(machInst, 20, 16);
            if (opc || bits(machInst, 21))
                return new Unknown64(machInst);
            else
                return new Extr64(machInst, rdzr, rn, rm, imms);
          }
        }
        return new FailUnimplemented("Unhandled Case8", machInst);
    }
}
}};

output decoder {{
namespace Aarch64
{
    StaticInstPtr
    decodeBranchExcSys(ExtMachInst machInst)
    {
        switch (bits(machInst, 30, 29)) {
          case 0x0:
          {
            int64_t imm = sext<26>(bits(machInst, 25, 0)) << 2;
            if (bits(machInst, 31) == 0)
                return new B64(machInst, imm);
            else
                return new Bl64(machInst, imm);
          }
          case 0x1:
          {
            IntRegIndex rt = (IntRegIndex)(uint8_t)bits(machInst, 4, 0);
            if (bits(machInst, 25) == 0) {
                int64_t imm = sext<19>(bits(machInst, 23, 5)) << 2;
                if (bits(machInst, 24) == 0)
                    return new Cbz64(machInst, imm, rt);
                else
                    return new Cbnz64(machInst, imm, rt);
            } else {
                uint64_t bitmask = 0x1;
                bitmask <<= bits(machInst, 23, 19);
                int64_t imm = sext<14>(bits(machInst, 18, 5)) << 2;
                if (bits(machInst, 31))
                    bitmask <<= 32;
                if (bits(machInst, 24) == 0)
                    return new Tbz64(machInst, bitmask, imm, rt);
                else
                    return new Tbnz64(machInst, bitmask, imm, rt);
            }
          }
          case 0x2:
            // bit 30:26=10101
            if (bits(machInst, 31) == 0) {
                if (bits(machInst, 25, 24) || bits(machInst, 4))
                    return new Unknown64(machInst);
                int64_t imm = sext<19>(bits(machInst, 23, 5)) << 2;
                ConditionCode condCode =
                    (ConditionCode)(uint8_t)(bits(machInst, 3, 0));
                return new BCond64(machInst, imm, condCode);
            } else if (bits(machInst, 25, 24) == 0x0) {

                if (bits(machInst, 4, 2))
                    return new Unknown64(machInst);

                auto imm16 = bits(machInst, 20, 5);
                uint8_t decVal = (bits(machInst, 1, 0) << 0) |
                                 (bits(machInst, 23, 21) << 2);

                switch (decVal) {
                  case 0x01:
                    return new Svc64(machInst, imm16);
                  case 0x02:
                    return new Hvc64(machInst, imm16);
                  case 0x03:
                    return new Smc64(machInst, imm16);
                  case 0x04:
                    return new Brk64(machInst, imm16);
                  case 0x08:
                    return new Hlt64(machInst, imm16);
                  case 0x0c:
                    return new Tcancel64(machInst, imm16);
                  case 0x15:
                    return new FailUnimplemented("dcps1", machInst);
                  case 0x16:
                    return new FailUnimplemented("dcps2", machInst);
                  case 0x17:
                    return new FailUnimplemented("dcps3", machInst);
                  default:
                    return new Unknown64(machInst);
                }
            } else if (bits(machInst, 25, 22) == 0x4) {
                // bit 31:22=1101010100
                bool l = bits(machInst, 21);
                uint8_t op0 = bits(machInst, 20, 19);
                uint8_t op1 = bits(machInst, 18, 16);
                uint8_t crn = bits(machInst, 15, 12);
                uint8_t crm = bits(machInst, 11, 8);
                uint8_t op2 = bits(machInst, 7, 5);
                IntRegIndex rt = (IntRegIndex)(uint8_t)bits(machInst, 4, 0);
                switch (op0) {
                  case 0x0:
                    // early out for TME
                    if (crn == 0x3 && op1 == 0x3 && op2 == 0x3) {
                        switch (crm) {
                            case 0x0:
                              if (rt == 0b11111)
                                return new Tcommit64(machInst);
                              else
                                return new Tstart64(machInst, rt);
                            case 0x1:
                              return new Ttest64(machInst, rt);
                            default:
                              return new Unknown64(machInst);
                        }
                    }
                    else if (rt != 0x1f || l)
                        return new Unknown64(machInst);
                    if (crn == 0x2 && op1 == 0x3) {
                        switch (crm) {
                          case 0x0:
                            switch (op2) {
                              case 0x0:
                                return new NopInst(machInst);
                              case 0x1:
                                return new YieldInst(machInst);
                              case 0x2:
                                return new WfeInst(machInst);
                              case 0x3:
                                return new WfiInst(machInst);
                              case 0x4:
                                return new SevInst(machInst);
                              case 0x5:
                                return new SevlInst(machInst);
                              case 0x7:
                                return new Xpaclri(machInst, INTREG_X30);
                            }
                            break;
                          case 0x1:
                            switch (op2) {
                              case 0x0:
                                return new Pacia1716(machInst, INTREG_X17,
                                                               INTREG_X16);
                              case 0x2:
                                return new Pacib1716(machInst, INTREG_X17,
                                                               INTREG_X16);
                              case 0x4:
                                return new Autia1716(machInst, INTREG_X17,
                                                               INTREG_X16);
                              case 0x6:
                                return new Autib1716(machInst, INTREG_X17,
                                                               INTREG_X16);
                            }
                            break;
                          case 0x2:
                            switch (op2) {
                              case 0x0:
                                return new WarnUnimplemented(
                                        "esb", machInst);
                              case 0x1:
                                return new WarnUnimplemented(
                                        "psb csync", machInst);
                              case 0x2:
                                return new WarnUnimplemented(
                                        "tsb csync", machInst);
                              case 0x4:
                                return new WarnUnimplemented(
                                        "csdb", machInst);
                            }
                            break;
                          case 0x3:
                            switch (op2) {
                              case 0x0:
                                return new Paciaz(machInst,
                                         INTREG_X30, makeZero(INTREG_X31));
                              case 0x1:
                                return new Paciasp(machInst,
                                         INTREG_X30, makeSP(INTREG_SPX));
                              case 0x2:
                                return new Pacibz(machInst,
                                         INTREG_X30, makeZero(INTREG_X31));
                              case 0x3:
                                return new Pacibsp(machInst,
                                         INTREG_X30, makeSP(INTREG_SPX));
                              case 0x4:
                                return new Autiaz(machInst,
                                         INTREG_X30, makeZero(INTREG_X31));
                              case 0x5:
                                return new Autiasp(machInst,
                                         INTREG_X30, makeSP(INTREG_SPX));
                              case 0x6:
                                return new Autibz(machInst,
                                         INTREG_X30, makeZero(INTREG_X31));
                              case 0x7:
                                return new Autibsp(machInst,
                                         INTREG_X30, makeSP(INTREG_SPX));
                            }
                            break;
                          case 0x4:
                            switch (op2 & 0x1) {
                              case 0x0:
                                return new WarnUnimplemented(
                                        "bti", machInst);
                            }
                            break;
                        }
                        return new WarnUnimplemented(
                                "unallocated_hint", machInst);
                    } else if (crn == 0x3 && op1 == 0x3) {
                        switch (op2) {
                          case 0x2:
                            return new Clrex64(machInst);
                          case 0x4:
                            return new Dsb64(machInst);
                          case 0x5:
                            return new Dmb64(machInst);
                          case 0x6:
                            return new Isb64(machInst);
                          default:
                            return new Unknown64(machInst);
                        }
                    } else if (crn == 0x4) {
                        // MSR immediate: moving immediate value to selected
                        // bits of the PSTATE
                        switch (op1 << 3 | op2) {
                          case 0x4:
                            // PAN
                            return new MsrImm64(
                                machInst, MISCREG_PAN, crm);
                          case 0x5:
                            // SP
                            return new MsrImm64(
                                machInst, MISCREG_SPSEL, crm);
                          case 0x1e:
                            // DAIFSet
                            return new MsrImmDAIFSet64(
                                machInst, MISCREG_DAIF, crm);
                          case 0x1f:
                            // DAIFClr
                            return new MsrImmDAIFClr64(
                                machInst, MISCREG_DAIF, crm);
                          default:
                            return new Unknown64(machInst);
                        }
                    } else {
                        return new Unknown64(machInst);
                    }
                    break;
                  case 0x1:
                  case 0x2:
                  case 0x3:
                  {
                    // bit 31:22=1101010100, 20:19=11
                    bool read = l;
                    MiscRegIndex miscReg =
                        decodeAArch64SysReg(op0, op1, crn, crm, op2);
                    if (read) {
                        if ((miscReg == MISCREG_DC_CIVAC_Xt) ||
                            (miscReg == MISCREG_DC_CVAC_Xt) ||
                            (miscReg == MISCREG_DC_IVAC_Xt)  ||
                            (miscReg == MISCREG_DC_ZVA_Xt)) {
                            return new Unknown64(machInst);
                        }
                    }
                    // Check for invalid registers
                    if (miscReg == MISCREG_UNKNOWN) {
                        auto full_mnemonic =
                            csprintf("%s op0:%d op1:%d crn:%d crm:%d op2:%d",
                                     read ? "mrs" : "msr",
                                     op0, op1, crn, crm, op2);

                        return new FailUnimplemented(read ? "mrs" : "msr",
                            machInst, full_mnemonic);

                    } else if (miscReg == MISCREG_IMPDEF_UNIMPL) {
                        auto full_mnemonic =
                            csprintf("%s op0:%d op1:%d crn:%d crm:%d op2:%d",
                                     read ? "mrs" : "msr",
                                     op0, op1, crn, crm, op2);

                        uint32_t iss = msrMrs64IssBuild(
                            read, op0, op1, crn, crm, op2, rt);

                        return new MiscRegImplDefined64(
                            read ? "mrs" : "msr",
                            machInst, miscReg, read, iss, full_mnemonic,
                            miscRegInfo[miscReg][MISCREG_WARN_NOT_FAIL]);

                    } else if (miscRegInfo[miscReg][MISCREG_IMPLEMENTED]) {
                        if (miscReg == MISCREG_NZCV) {
                            if (read)
                                return new MrsNZCV64(machInst, rt, (IntRegIndex) miscReg);
                            else
                                return new MsrNZCV64(machInst, (IntRegIndex) miscReg, rt);
                        }
                        uint32_t iss = msrMrs64IssBuild(read, op0, op1, crn, crm, op2, rt);
                        if (read) {
                            StaticInstPtr si = new Mrs64(machInst, rt, miscReg, iss);
                            if (miscRegInfo[miscReg][MISCREG_UNVERIFIABLE])
                                si->setFlag(StaticInst::IsUnverifiable);
                            return si;
                        } else {
                            switch (miscReg) {
                              case MISCREG_DC_ZVA_Xt:
                                return new Dczva(machInst, rt, miscReg, iss);
                              case MISCREG_DC_CVAU_Xt:
                                return new Dccvau(machInst, rt, miscReg, iss);
                              case MISCREG_DC_CVAC_Xt:
                                return new Dccvac(machInst, rt, miscReg, iss);
                              case MISCREG_DC_CIVAC_Xt:
                                return new Dccivac(machInst, rt, miscReg, iss);
                              case MISCREG_DC_IVAC_Xt:
                                return new Dcivac(machInst, rt, miscReg, iss);
                              default:
                                return new Msr64(machInst, miscReg, rt, iss);
                            }
                        }
                    } else if (miscRegInfo[miscReg][MISCREG_WARN_NOT_FAIL]) {
                        std::string full_mnem = csprintf("%s %s",
                            read ? "mrs" : "msr", miscRegName[miscReg]);
                        return new WarnUnimplemented(read ? "mrs" : "msr",
                                                     machInst, full_mnem);
                    } else {
                        return new FailUnimplemented(read ? "mrs" : "msr",
                                    machInst,
                                    csprintf("%s %s",
                                      read ? "mrs" : "msr",
                                      miscRegName[miscReg]));
                    }
                  }
                  break;
                  default:
                    M5_UNREACHABLE;
                }
            } else if (bits(machInst, 25) == 0x1) {
                uint8_t opc = bits(machInst, 24, 21);
                uint8_t op2 = bits(machInst, 20, 16);
                uint8_t op3 = bits(machInst, 15, 12);
                IntRegIndex rn = (IntRegIndex)(uint8_t)bits(machInst, 9, 5);
                IntRegIndex rm = (IntRegIndex)(uint8_t)bits(machInst, 4, 0);
                uint8_t op4 = bits(machInst, 4, 0);
                if (op2 != 0x1f || op3 != 0x0)
                    return new Unknown64(machInst);
                switch (opc) {
                  case 0x0:
                    if (bits(machInst, 11) == 0)
                        return new Br64(machInst, rn);
                    else if (op4 != 0x1f)
                        return new Unknown64(machInst);
                    // 24(Z):0, 11(A):1
                    if (bits(machInst, 10) == 0)
                        return new Braaz(machInst, rn);
                    else
                        return new Brabz(machInst, rn);
                  case 0x1:
                    if (bits(machInst, 11) == 0)
                        return new Blr64(machInst, rn);
                    else if (op4 != 0x1f)
                        return new Unknown64(machInst);
                    // 24(Z):0, 11(A):1
                    if (bits(machInst, 10) == 0)
                        return new Blraaz(machInst, rn);
                    else
                        return new Blrabz(machInst, rn);
                  case 0x2:
                    if (op4 == 0x1f) {
                        bool m = bits(machInst, 10);
                        if (m)
                            return new Retab(machInst);
                        else
                            return new Retaa(machInst);
                    } else
                        return new Ret64(machInst, rn);
                  case 0x4:
                    if (rn != 0x1f)
                        return new Unknown64(machInst);
                    if (bits(machInst, 11) == 0)
                        return new Eret64(machInst);
                    else if (op4 != 0x1f)
                        return new Unknown64(machInst);
                    // 24(Z):0, 11(A):1
                    if (bits(machInst, 10) == 0)
                        return new Eretaa(machInst);
                    else
                        return new Eretab(machInst);
                  case 0x5:
                    if (rn != 0x1f)
                        return new Unknown64(machInst);
                    return new FailUnimplemented("dret", machInst);
                  case 0x8:
                    if (bits(machInst, 11) == 0)
                        return new Unknown64(machInst);
                    if (bits(machInst, 10) == 0)
                        return new Braa(machInst, rn, makeSP(rm));
                    else
                        return new Brab(machInst, rn, makeSP(rm));
                  case 0x9:
                    if (bits(machInst, 11) == 0)
                        return new Unknown64(machInst);
                    if (bits(machInst, 10) == 0)
                        return new Blraa(machInst, rn, makeSP(rm));
                    else
                        return new Blrab(machInst, rn, makeSP(rm));
                  default:
                    return new Unknown64(machInst);
                }
            }
          M5_FALLTHROUGH;
          default:
            return new Unknown64(machInst);
        }
        return new FailUnimplemented("Unhandled Case7", machInst);
    }
}
}};

output decoder {{
namespace Aarch64
{
    StaticInstPtr
    decodeAtomicArithOp(ExtMachInst machInst)
    {
        uint8_t opc  = bits(machInst, 14, 12);
        uint8_t o3  = bits(machInst, 15);
        uint8_t size_ar = bits(machInst, 23, 22)<<0 | bits(machInst, 31, 30)<<2;
        IntRegIndex rt = (IntRegIndex)(uint8_t)bits(machInst, 4, 0);
        IntRegIndex rn = (IntRegIndex)(uint8_t)bits(machInst, 9, 5);
        IntRegIndex rnsp = makeSP(rn);
        IntRegIndex rs = (IntRegIndex)(uint8_t)bits(machInst, 20, 16);
        uint8_t  A_rt = bits(machInst, 4, 0)<<0 | bits(machInst, 23)<<5;

        switch(opc) {
            case 0x0:
                switch(size_ar){
                    case 0x0:
                        if (o3 == 1)
                            return new SWPB(machInst, rt, rnsp, rs);
                        else if (A_rt == 0x1f)
                            return new STADDB(machInst, rt, rnsp, rs);
                        else
                            return new LDADDB(machInst, rt, rnsp, rs);
                    case 0x1 :
                        if (o3 == 1)
                            return new SWPLB(machInst, rt, rnsp, rs);
                        else if (A_rt == 0x1f)
                            return new STADDLB(machInst, rt, rnsp, rs);
                        else
                            return new LDADDLB(machInst, rt, rnsp, rs);
                    case 0x2:
                        if (o3 == 1)
                            return new SWPAB(machInst, rt, rnsp, rs);
                        else
                            return new LDADDAB(machInst, rt, rnsp, rs);
                    case 0x3:
                        if (o3 == 1)
                            return new SWPLAB(machInst, rt, rnsp, rs);
                        else
                            return new LDADDLAB(machInst, rt, rnsp, rs);
                    case 0x4:
                        if (o3 == 1)
                            return new SWPH(machInst, rt, rnsp, rs);
                        else if (A_rt == 0x1f)
                            return new STADDH(machInst, rt, rnsp, rs);
                        else
                            return new LDADDH(machInst, rt, rnsp, rs);
                    case 0x5 :
                        if (o3 == 1)
                            return new SWPLH(machInst, rt, rnsp, rs);
                        else if (A_rt == 0x1f)
                            return new STADDLH(machInst, rt, rnsp, rs);
                        else
                            return new LDADDLH(machInst, rt, rnsp, rs);
                    case 0x6:
                        if (o3 == 1)
                            return new SWPAH(machInst, rt, rnsp, rs);
                        else
                            return new LDADDAH(machInst, rt, rnsp, rs);
                    case 0x7:
                        if (o3 == 1)
                            return new SWPLAH(machInst, rt, rnsp, rs);
                        else
                            return new LDADDLAH(machInst, rt, rnsp, rs);
                    case 0x8:
                        if (o3 == 1)
                            return new SWP(machInst, rt, rnsp, rs);
                        else if (A_rt == 0x1f)
                            return new STADD(machInst, rt, rnsp, rs);
                        else
                            return new LDADD(machInst, rt, rnsp, rs);
                    case 0x9 :
                        if (o3 == 1)
                            return new SWPL(machInst, rt, rnsp, rs);
                        else if (A_rt == 0x1f)
                            return new STADDL(machInst, rt, rnsp, rs);
                        else
                            return new LDADDL(machInst, rt, rnsp, rs);
                    case 0xa:
                        if (o3 == 1)
                            return new SWPA(machInst, rt, rnsp, rs);
                        else
                            return new LDADDA(machInst, rt, rnsp, rs);
                    case 0xb:
                        if (o3 == 1)
                            return new SWPLA(machInst, rt, rnsp, rs);
                        else
                            return new LDADDLA(machInst, rt, rnsp, rs);
                    case 0xc:
                        if (o3 == 1)
                            return new SWP64(machInst, rt, rnsp, rs);

                        else if (A_rt == 0x1f)
                            return new STADD64(machInst, rt, rnsp, rs);
                        else
                            return new LDADD64(machInst, rt, rnsp, rs);
                    case 0xd :
                        if (o3 == 1)
                            return new SWPL64(machInst, rt, rnsp, rs);
                        else if (A_rt == 0x1f)
                            return new STADDL64(machInst, rt, rnsp, rs);
                        else
                            return new LDADDL64(machInst, rt, rnsp, rs);
                    case 0xe:
                        if (o3 == 1)
                            return new SWPA64(machInst, rt, rnsp, rs);
                        else
                            return new LDADDA64(machInst, rt, rnsp, rs);
                    case 0xf:
                        if (o3 == 1)
                            return new SWPLA64(machInst, rt, rnsp, rs);
                        else
                            return new LDADDLA64(machInst, rt, rnsp, rs);
                    default:
                        M5_UNREACHABLE;
                }
            case 0x1:
                switch(size_ar){
                    case 0x0:
                        if (A_rt == 0x1f)
                            return new STCLRB(machInst, rt, rnsp, rs);
                        else
                            return new LDCLRB(machInst, rt, rnsp, rs);
                    case 0x1 :
                        if (A_rt == 0x1f)
                            return new STCLRLB(machInst, rt, rnsp, rs);
                        else
                            return new LDCLRLB(machInst, rt, rnsp, rs);
                    case 0x2:
                        return new LDCLRAB(machInst, rt, rnsp, rs);
                    case 0x3:
                        return new LDCLRLAB(machInst, rt, rnsp, rs);
                    case 0x4:
                        if (A_rt == 0x1f)
                            return new STCLRH(machInst, rt, rnsp, rs);
                        else
                            return new LDCLRH(machInst, rt, rnsp, rs);
                    case 0x5 :
                        if (A_rt == 0x1f)
                            return new STCLRLH(machInst, rt, rnsp, rs);
                        else
                            return new LDCLRLH(machInst, rt, rnsp, rs);
                    case 0x6:
                        return new LDCLRAH(machInst, rt, rnsp, rs);
                    case 0x7:
                        return new LDCLRLAH(machInst, rt, rnsp, rs);
                    case 0x8:
                        if (A_rt == 0x1f)
                            return new STCLR(machInst, rt, rnsp, rs);
                        else
                            return new LDCLR(machInst, rt, rnsp, rs);
                    case 0x9 :
                        if (A_rt == 0x1f)
                            return new STCLRL(machInst, rt, rnsp, rs);
                        else
                            return new LDCLRL(machInst, rt, rnsp, rs);
                    case 0xa:
                        return new LDCLRA(machInst, rt, rnsp, rs);
                    case 0xb:
                        return new LDCLRLA(machInst, rt, rnsp, rs);
                    case 0xc:
                        if (A_rt == 0x1f)
                            return new STCLR64(machInst, rt, rnsp, rs);
                        else
                            return new LDCLR64(machInst, rt, rnsp, rs);
                    case 0xd :
                        if (A_rt == 0x1f)
                            return new STCLRL64(machInst, rt, rnsp, rs);
                        else
                            return new LDCLRL64(machInst, rt, rnsp, rs);
                    case 0xe:
                        return new LDCLRA64(machInst, rt, rnsp, rs);
                    case 0xf:
                        return new LDCLRLA64(machInst, rt, rnsp, rs);
                    default:
                        M5_UNREACHABLE;
                }
            case 0x2:
                switch(size_ar){
                    case 0x0:
                        if (A_rt == 0x1f)
                            return new STEORB(machInst, rt, rnsp, rs);
                        else
                            return new LDEORB(machInst, rt, rnsp, rs);
                    case 0x1 :
                        if (A_rt == 0x1f)
                            return new STEORLB(machInst, rt, rnsp, rs);
                        else
                            return new LDEORLB(machInst, rt, rnsp, rs);
                    case 0x2:
                        return new LDEORAB(machInst, rt, rnsp, rs);
                    case 0x3:
                        return new LDEORLAB(machInst, rt, rnsp, rs);
                    case 0x4:
                        if (A_rt == 0x1f)
                            return new STEORH(machInst, rt, rnsp, rs);
                        else
                            return new LDEORH(machInst, rt, rnsp, rs);
                    case 0x5 :
                        if (A_rt == 0x1f)
                            return new STEORLH(machInst, rt, rnsp, rs);
                        else
                            return new LDEORLH(machInst, rt, rnsp, rs);
                    case 0x6:
                        return new LDEORAH(machInst, rt, rnsp, rs);
                    case 0x7:
                        return new LDEORLAH(machInst, rt, rnsp, rs);
                    case 0x8:
                        if (A_rt == 0x1f)
                            return new STEOR(machInst, rt, rnsp, rs);
                        else
                            return new LDEOR(machInst, rt, rnsp, rs);
                    case 0x9 :
                        if (A_rt == 0x1f)
                            return new STEORL(machInst, rt, rnsp, rs);
                        else
                            return new LDEORL(machInst, rt, rnsp, rs);
                    case 0xa:
                        return new LDEORA(machInst, rt, rnsp, rs);
                    case 0xb:
                        return new LDEORLA(machInst, rt, rnsp, rs);
                    case 0xc:
                        if (A_rt == 0x1f)
                            return new STEOR64(machInst, rt, rnsp, rs);
                        else
                            return new LDEOR64(machInst, rt, rnsp, rs);
                    case 0xd :
                        if (A_rt == 0x1f)
                            return new STEORL64(machInst, rt, rnsp, rs);
                        else
                            return new LDEORL64(machInst, rt, rnsp, rs);
                    case 0xe:
                        return new LDEORA64(machInst, rt, rnsp, rs);
                    case 0xf:
                        return new LDEORLA64(machInst, rt, rnsp, rs);
                    default:
                        M5_UNREACHABLE;
                }
            case 0x3:
                switch(size_ar){
                    case 0x0:
                        if (A_rt == 0x1f)
                            return new STSETB(machInst, rt, rnsp, rs);
                        else
                            return new LDSETB(machInst, rt, rnsp, rs);
                    case 0x1 :
                        if (A_rt == 0x1f)
                            return new STSETLB(machInst, rt, rnsp, rs);
                        else
                            return new LDSETLB(machInst, rt, rnsp, rs);
                    case 0x2:
                        return new LDSETAB(machInst, rt, rnsp, rs);
                    case 0x3:
                        return new LDSETLAB(machInst, rt, rnsp, rs);
                    case 0x4:
                        if (A_rt == 0x1f)
                            return new STSETH(machInst, rt, rnsp, rs);
                        else
                            return new LDSETH(machInst, rt, rnsp, rs);
                    case 0x5 :
                        if (A_rt == 0x1f)
                            return new STSETLH(machInst, rt, rnsp, rs);
                        else
                            return new LDSETLH(machInst, rt, rnsp, rs);
                    case 0x6:
                        return new LDSETAH(machInst, rt, rnsp, rs);
                    case 0x7:
                        return new LDSETLAH(machInst, rt, rnsp, rs);
                    case 0x8:
                        if (A_rt == 0x1f)
                            return new STSET(machInst, rt, rnsp, rs);
                        else
                            return new LDSET(machInst, rt, rnsp, rs);
                    case 0x9 :
                        if (A_rt == 0x1f)
                            return new STSETL(machInst, rt, rnsp, rs);
                        else
                            return new LDSETL(machInst, rt, rnsp, rs);
                    case 0xa:
                        return new LDSETA(machInst, rt, rnsp, rs);
                    case 0xb:
                        return new LDSETLA(machInst, rt, rnsp, rs);
                    case 0xc:
                        if (A_rt == 0x1f)
                            return new STSET64(machInst, rt, rnsp, rs);
                        else
                            return new LDSET64(machInst, rt, rnsp, rs);
                    case 0xd :
                        if (A_rt == 0x1f)
                            return new STSETL64(machInst, rt, rnsp, rs);
                        else
                            return new LDSETL64(machInst, rt, rnsp, rs);
                    case 0xe:
                        return new LDSETA64(machInst, rt, rnsp, rs);
                    case 0xf:
                        return new LDSETLA64(machInst, rt, rnsp, rs);
                    default:
                        M5_UNREACHABLE;
                }
            case 0x4:
                switch(size_ar){
                    case 0x0:
                        if (A_rt == 0x1f)
                            return new STSMAXB(machInst, rt, rnsp, rs);
                        else
                            return new LDSMAXB(machInst, rt, rnsp, rs);
                    case 0x1 :
                        if (A_rt == 0x1f)
                            return new STSMAXLB(machInst, rt, rnsp, rs);
                        else
                            return new LDSMAXLB(machInst, rt, rnsp, rs);
                    case 0x2:
                        return new LDSMAXAB(machInst, rt, rnsp, rs);
                    case 0x3:
                        return new LDSMAXLAB(machInst, rt, rnsp, rs);
                    case 0x4:
                        if (A_rt == 0x1f)
                            return new STSMAXH(machInst, rt, rnsp, rs);
                        else
                            return new LDSMAXH(machInst, rt, rnsp, rs);
                    case 0x5 :
                        if (A_rt == 0x1f)
                            return new STSMAXLH(machInst, rt, rnsp, rs);
                        else
                            return new LDSMAXLH(machInst, rt, rnsp, rs);
                    case 0x6:
                        return new LDSMAXAH(machInst, rt, rnsp, rs);
                    case 0x7:
                        return new LDSMAXLAH(machInst, rt, rnsp, rs);
                    case 0x8:
                        if (A_rt == 0x1f)
                            return new STSMAX(machInst, rt, rnsp, rs);
                        else
                            return new LDSMAX(machInst, rt, rnsp, rs);
                    case 0x9 :
                        if (A_rt == 0x1f)
                            return new STSMAXL(machInst, rt, rnsp, rs);
                        else
                            return new LDSMAXL(machInst, rt, rnsp, rs);
                    case 0xa:
                        return new LDSMAXA(machInst, rt, rnsp, rs);
                    case 0xb:
                        return new LDSMAXLA(machInst, rt, rnsp, rs);
                    case 0xc:
                        if (A_rt == 0x1f)
                            return new STSMAX64(machInst, rt, rnsp, rs);
                        else
                            return new LDSMAX64(machInst, rt, rnsp, rs);
                    case 0xd :
                        if (A_rt == 0x1f)
                            return new STSMAXL64(machInst, rt, rnsp, rs);
                        else
                            return new LDSMAXL64(machInst, rt, rnsp, rs);
                    case 0xe:
                        return new LDSMAXA64(machInst, rt, rnsp, rs);
                    case 0xf:
                        return new LDSMAXLA64(machInst, rt, rnsp, rs);
                    default:
                        M5_UNREACHABLE;
                }
            case 0x5:
                switch(size_ar){
                    case 0x0:
                        if (A_rt == 0x1f)
                            return new STSMINB(machInst, rt, rnsp, rs);
                        else
                            return new LDSMINB(machInst, rt, rnsp, rs);
                    case 0x1 :
                        if (A_rt == 0x1f)
                            return new STSMINLB(machInst, rt, rnsp, rs);
                        else
                            return new LDSMINLB(machInst, rt, rnsp, rs);
                    case 0x2:
                        return new LDSMINAB(machInst, rt, rnsp, rs);
                    case 0x3:
                        return new LDSMINLAB(machInst, rt, rnsp, rs);
                    case 0x4:
                        if (A_rt == 0x1f)
                            return new STSMINH(machInst, rt, rnsp, rs);
                        else
                            return new LDSMINH(machInst, rt, rnsp, rs);
                    case 0x5 :
                        if (A_rt == 0x1f)
                            return new STSMINLH(machInst, rt, rnsp, rs);
                        else
                            return new LDSMINLH(machInst, rt, rnsp, rs);
                    case 0x6:
                        return new LDSMINAH(machInst, rt, rnsp, rs);
                    case 0x7:
                        return new LDSMINLAH(machInst, rt, rnsp, rs);
                    case 0x8:
                        if (A_rt == 0x1f)
                            return new STSMIN(machInst, rt, rnsp, rs);
                        else
                            return new LDSMIN(machInst, rt, rnsp, rs);
                    case 0x9 :
                        if (A_rt == 0x1f)
                            return new STSMINL(machInst, rt, rnsp, rs);
                        else
                            return new LDSMINL(machInst, rt, rnsp, rs);
                    case 0xa:
                        return new LDSMINA(machInst, rt, rnsp, rs);
                    case 0xb:
                        return new LDSMINLA(machInst, rt, rnsp, rs);
                    case 0xc:
                        if (A_rt == 0x1f)
                            return new STSMIN64(machInst, rt, rnsp, rs);
                        else
                            return new LDSMIN64(machInst, rt, rnsp, rs);
                    case 0xd :
                        if (A_rt == 0x1f)
                            return new STSMINL64(machInst, rt, rnsp, rs);
                        else
                            return new LDSMINL64(machInst, rt, rnsp, rs);
                    case 0xe:
                        return new LDSMINA64(machInst, rt, rnsp, rs);
                    case 0xf:
                        return new LDSMINLA64(machInst, rt, rnsp, rs);
                    default:
                        M5_UNREACHABLE;
                }
            case 0x6:
                switch(size_ar){
                    case 0x0:
                        if (A_rt == 0x1f)
                            return new STUMAXB(machInst, rt, rnsp, rs);
                        else
                            return new LDUMAXB(machInst, rt, rnsp, rs);
                    case 0x1 :
                        if (A_rt == 0x1f)
                            return new STUMAXLB(machInst, rt, rnsp, rs);
                        else
                            return new LDUMAXLB(machInst, rt, rnsp, rs);
                    case 0x2:
                        return new LDUMAXAB(machInst, rt, rnsp, rs);
                    case 0x3:
                        return new LDUMAXLAB(machInst, rt, rnsp, rs);
                    case 0x4:
                        if (A_rt == 0x1f)
                            return new STUMAXH(machInst, rt, rnsp, rs);
                        else
                            return new LDUMAXH(machInst, rt, rnsp, rs);
                    case 0x5 :
                        if (A_rt == 0x1f)
                            return new STUMAXLH(machInst, rt, rnsp, rs);
                        else
                            return new LDUMAXLH(machInst, rt, rnsp, rs);
                    case 0x6:
                        return new LDUMAXAH(machInst, rt, rnsp, rs);
                    case 0x7:
                        return new LDUMAXLAH(machInst, rt, rnsp, rs);
                    case 0x8:
                        if (A_rt == 0x1f)
                            return new STUMAX(machInst, rt, rnsp, rs);
                        else
                            return new LDUMAX(machInst, rt, rnsp, rs);
                    case 0x9 :
                        if (A_rt == 0x1f)
                            return new STUMAXL(machInst, rt, rnsp, rs);
                        else
                            return new LDUMAXL(machInst, rt, rnsp, rs);
                    case 0xa:
                        return new LDUMAXA(machInst, rt, rnsp, rs);
                    case 0xb:
                        return new LDUMAXLA(machInst, rt, rnsp, rs);
                    case 0xc:
                        if (A_rt == 0x1f)
                            return new STUMAX64(machInst, rt, rnsp, rs);
                        else
                            return new LDUMAX64(machInst, rt, rnsp, rs);
                    case 0xd :
                        if (A_rt == 0x1f)
                            return new STUMAXL64(machInst, rt, rnsp, rs);
                        else
                            return new LDUMAXL64(machInst, rt, rnsp, rs);
                    case 0xe:
                        return new LDUMAXA64(machInst, rt, rnsp, rs);
                    case 0xf:
                        return new LDUMAXLA64(machInst, rt, rnsp, rs);
                    default:
                        M5_UNREACHABLE;
                }
            case 0x7:
                switch(size_ar){
                    case 0x0:
                        if (A_rt == 0x1f)
                            return new STUMINB(machInst, rt, rnsp, rs);
                        else
                            return new LDUMINB(machInst, rt, rnsp, rs);
                    case 0x1 :
                        if (A_rt == 0x1f)
                            return new STUMINLB(machInst, rt, rnsp, rs);
                        else
                            return new LDUMINLB(machInst, rt, rnsp, rs);
                    case 0x2:
                        return new LDUMINAB(machInst, rt, rnsp, rs);
                    case 0x3:
                        return new LDUMINLAB(machInst, rt, rnsp, rs);
                    case 0x4:
                        if (A_rt == 0x1f)
                            return new STUMINH(machInst, rt, rnsp, rs);
                        else
                            return new LDUMINH(machInst, rt, rnsp, rs);
                    case 0x5 :
                        if (A_rt == 0x1f)
                            return new STUMINLH(machInst, rt, rnsp, rs);
                        else
                            return new LDUMINLH(machInst, rt, rnsp, rs);
                    case 0x6:
                        return new LDUMINAH(machInst, rt, rnsp, rs);
                    case 0x7:
                        return new LDUMINLAH(machInst, rt, rnsp, rs);
                    case 0x8:
                        if (A_rt == 0x1f)
                            return new STUMIN(machInst, rt, rnsp, rs);
                        else
                            return new LDUMIN(machInst, rt, rnsp, rs);
                    case 0x9 :
                        if (A_rt == 0x1f)
                            return new STUMINL(machInst, rt, rnsp, rs);
                        else
                            return new LDUMINL(machInst, rt, rnsp, rs);
                    case 0xa:
                        return new LDUMINA(machInst, rt, rnsp, rs);
                    case 0xb:
                        return new LDUMINLA(machInst, rt, rnsp, rs);
                    case 0xc:
                        if (A_rt == 0x1f)
                            return new STUMIN64(machInst, rt, rnsp, rs);
                        else
                            return new LDUMIN64(machInst, rt, rnsp, rs);
                    case 0xd :
                        if (A_rt == 0x1f)
                            return new STUMINL64(machInst, rt, rnsp, rs);
                        else
                            return new LDUMINL64(machInst, rt, rnsp, rs);
                    case 0xe:
                        return new LDUMINA64(machInst, rt, rnsp, rs);
                    case 0xf:
                        return new LDUMINLA64(machInst, rt, rnsp, rs);
                    default:
                        M5_UNREACHABLE;
                }
            default:
                return new Unknown64(machInst);
        }
    }
}
}};


output decoder {{
namespace Aarch64
{

    StaticInstPtr
    decodeLoadsStores(ExtMachInst machInst)
    {
        // bit 27,25=10
        switch (bits(machInst, 29, 28)) {
          case 0x0:
            if (bits(machInst, 26) == 0) {
                if (bits(machInst, 24) != 0)
                    return new Unknown64(machInst);
                IntRegIndex rt = (IntRegIndex)(uint8_t)bits(machInst, 4, 0);
                IntRegIndex rn = (IntRegIndex)(uint8_t)bits(machInst, 9, 5);
                IntRegIndex rnsp = makeSP(rn);
                IntRegIndex rt2 = (IntRegIndex)(uint8_t)bits(machInst, 14, 10);
                IntRegIndex rs = (IntRegIndex)(uint8_t)bits(machInst, 20, 16);
                uint8_t opc = (bits(machInst, 15) << 0) |
                              (bits(machInst, 23, 21) << 1);
                uint8_t size = bits(machInst, 31, 30);
                switch (opc) {
                  case 0x0:
                    switch (size) {
                      case 0x0:
                        return new STXRB64(machInst, rt, rnsp, rs);
                      case 0x1:
                        return new STXRH64(machInst, rt, rnsp, rs);
                      case 0x2:
                        return new STXRW64(machInst, rt, rnsp, rs);
                      case 0x3:
                        return new STXRX64(machInst, rt, rnsp, rs);
                      default:
                        M5_UNREACHABLE;
                    }
                  case 0x1:
                    switch (size) {
                      case 0x0:
                        return new STLXRB64(machInst, rt, rnsp, rs);
                      case 0x1:
                        return new STLXRH64(machInst, rt, rnsp, rs);
                      case 0x2:
                        return new STLXRW64(machInst, rt, rnsp, rs);
                      case 0x3:
                        return new STLXRX64(machInst, rt, rnsp, rs);
                      default:
                        M5_UNREACHABLE;
                    }
                  case 0x2:
                    switch (size) {
                      case 0x0:
                        return new CASP32(machInst, rt, rnsp, rs);
                      case 0x1:
                        return new CASP64(machInst, rt, rnsp, rs);
                      case 0x2:
                        return new STXPW64(machInst, rs, rt, rt2, rnsp);
                      case 0x3:
                        return new STXPX64(machInst, rs, rt, rt2, rnsp);
                      default:
                        M5_UNREACHABLE;
                    }

                  case 0x3:
                    switch (size) {
                      case 0x0:
                        return new CASPL32(machInst, rt, rnsp, rs);
                      case 0x1:
                        return new CASPL64(machInst, rt, rnsp, rs);
                      case 0x2:
                        return new STLXPW64(machInst, rs, rt, rt2, rnsp);
                      case 0x3:
                        return new STLXPX64(machInst, rs, rt, rt2, rnsp);
                      default:
                        M5_UNREACHABLE;
                    }

                  case 0x4:
                    switch (size) {
                      case 0x0:
                        return new LDXRB64(machInst, rt, rnsp, rs);
                      case 0x1:
                        return new LDXRH64(machInst, rt, rnsp, rs);
                      case 0x2:
                        return new LDXRW64(machInst, rt, rnsp, rs);
                      case 0x3:
                        return new LDXRX64(machInst, rt, rnsp, rs);
                      default:
                        M5_UNREACHABLE;
                    }
                  case 0x5:
                    switch (size) {
                      case 0x0:
                        return new LDAXRB64(machInst, rt, rnsp, rs);
                      case 0x1:
                        return new LDAXRH64(machInst, rt, rnsp, rs);
                      case 0x2:
                        return new LDAXRW64(machInst, rt, rnsp, rs);
                      case 0x3:
                        return new LDAXRX64(machInst, rt, rnsp, rs);
                      default:
                        M5_UNREACHABLE;
                    }
                  case 0x6:
                    switch (size) {
                      case 0x0:
                        return new CASPA32(machInst, rt, rnsp, rs);
                      case 0x1:
                        return new CASPA64(machInst, rt, rnsp, rs);
                      case 0x2:
                        return new LDXPW64(machInst, rt, rt2, rnsp);
                      case 0x3:
                        return new LDXPX64(machInst, rt, rt2, rnsp);
                      default:
                        M5_UNREACHABLE;
                    }
                  case 0x7:
                    switch (size) {
                      case 0x0:
                        return new CASPAL32(machInst, rt, rnsp, rs);
                      case 0x1:
                        return new CASPAL64(machInst, rt, rnsp, rs);
                      case 0x2:
                        return new LDAXPW64(machInst, rt, rt2, rnsp);
                      case 0x3:
                        return new LDAXPX64(machInst, rt, rt2, rnsp);
                      default:
                        M5_UNREACHABLE;
                    }
                  case 0x9:
                    switch (size) {
                      case 0x0:
                        return new STLRB64(machInst, rt, rnsp);
                      case 0x1:
                        return new STLRH64(machInst, rt, rnsp);
                      case 0x2:
                        return new STLRW64(machInst, rt, rnsp);
                      case 0x3:
                        return new STLRX64(machInst, rt, rnsp);
                      default:
                        M5_UNREACHABLE;
                    }
                  case 0xa:
                    switch (size) {
                      case 0x0:
                        return new CASB(machInst, rt, rnsp, rs);
                      case 0x1:
                        return new CASH(machInst, rt, rnsp, rs);
                      case 0x2:
                        return new CAS32(machInst, rt, rnsp, rs);
                      case 0x3:
                        return new CAS64(machInst, rt, rnsp, rs);
                      default:
                        M5_UNREACHABLE;
                    }
                  case 0xb:
                    switch (size) {
                      case 0x0:
                        return new CASLB(machInst, rt, rnsp, rs);
                      case 0x1:
                        return new CASLH(machInst, rt, rnsp, rs);
                      case 0x2:
                        return new CASL32(machInst, rt, rnsp, rs);
                      case 0x3:
                        return new CASL64(machInst, rt, rnsp, rs);
                      default:
                        M5_UNREACHABLE;
                    }
                  case 0xd:
                    switch (size) {
                      case 0x0:
                        return new LDARB64(machInst, rt, rnsp);
                      case 0x1:
                        return new LDARH64(machInst, rt, rnsp);
                      case 0x2:
                        return new LDARW64(machInst, rt, rnsp);
                      case 0x3:
                        return new LDARX64(machInst, rt, rnsp);
                      default:
                        M5_UNREACHABLE;
                    }
                  case 0xe:
                    switch (size) {
                      case 0x0:
                        return new CASAB(machInst, rt, rnsp, rs);
                      case 0x1:
                        return new CASAH(machInst, rt, rnsp, rs);
                      case 0x2:
                        return new CASA32(machInst, rt, rnsp, rs);
                      case 0x3:
                        return new CASA64(machInst, rt, rnsp, rs);
                      default:
                        M5_UNREACHABLE;
                    }
                  case 0xf:
                    switch (size) {
                      case 0x0:
                        return new CASALB(machInst, rt, rnsp, rs);
                      case 0x1:
                        return new CASALH(machInst, rt, rnsp, rs);
                      case 0x2:
                        return new CASAL32(machInst, rt, rnsp, rs);
                      case 0x3:
                        return new CASAL64(machInst, rt, rnsp, rs);
                      default:
                        M5_UNREACHABLE;
                    }
                  default:
                    return new Unknown64(machInst);
                }
            } else if (bits(machInst, 31)) {
                return new Unknown64(machInst);
            } else {
                return decodeNeonMem(machInst);
            }
          case 0x1:
          {
            if (bits(machInst, 24) != 0)
                return new Unknown64(machInst);
            uint8_t switchVal = (bits(machInst, 26) << 0) |
                                (bits(machInst, 31, 30) << 1);
            int64_t imm = sext<19>(bits(machInst, 23, 5)) << 2;
            IntRegIndex rt = (IntRegIndex)(uint32_t)bits(machInst, 4, 0);
            switch (switchVal) {
              case 0x0:
                return new LDRWL64_LIT(machInst, rt, imm);
              case 0x1:
                return new LDRSFP64_LIT(machInst, rt, imm);
              case 0x2:
                return new LDRXL64_LIT(machInst, rt, imm);
              case 0x3:
                return new LDRDFP64_LIT(machInst, rt, imm);
              case 0x4:
                return new LDRSWL64_LIT(machInst, rt, imm);
              case 0x5:
                return new BigFpMemLit("ldr", machInst, rt, imm);
              case 0x6:
                return new PRFM64_LIT(machInst, rt, imm);
              default:
                return new Unknown64(machInst);
            }
          }
          case 0x2:
          {
            uint8_t opc = bits(machInst, 31, 30);
            if (opc >= 3)
                return new Unknown64(machInst);
            uint32_t size = 0;
            bool fp = bits(machInst, 26);
            bool load = bits(machInst, 22);
            if (fp) {
                size = 4 << opc;
            } else {
                if ((opc == 1) && !load)
                    return new Unknown64(machInst);
                size = (opc == 0 || opc == 1) ? 4 : 8;
            }
            uint8_t type = bits(machInst, 24, 23);
            int64_t imm = sext<7>(bits(machInst, 21, 15)) * size;

            IntRegIndex rn = (IntRegIndex)(uint8_t)bits(machInst, 9, 5);
            IntRegIndex rt = (IntRegIndex)(uint8_t)bits(machInst, 4, 0);
            IntRegIndex rt2 = (IntRegIndex)(uint8_t)bits(machInst, 14, 10);

            bool noAlloc = (type == 0);
            bool signExt = !noAlloc && !fp && opc == 1;
            PairMemOp::AddrMode mode;
            const char *mnemonic = NULL;
            switch (type) {
              case 0x0:
              case 0x2:
                mode = PairMemOp::AddrMd_Offset;
                break;
              case 0x1:
                mode = PairMemOp::AddrMd_PostIndex;
                break;
              case 0x3:
                mode = PairMemOp::AddrMd_PreIndex;
                break;
              default:
                return new Unknown64(machInst);
            }
            if (load) {
                if (noAlloc)
                    mnemonic = "ldnp";
                else if (signExt)
                    mnemonic = "ldpsw";
                else
                    mnemonic = "ldp";
            } else {
                if (noAlloc)
                    mnemonic = "stnp";
                else
                    mnemonic = "stp";
            }

            return new LdpStp(mnemonic, machInst, size, fp, load, noAlloc,
                    signExt, false, false, imm, mode, rn, rt, rt2);
          }
          // bit 29:27=111, 25=0
          case 0x3:
          {
            uint8_t switchVal = (bits(machInst, 23, 22) << 0) |
                                (bits(machInst, 26) << 2) |
                                (bits(machInst, 31, 30) << 3);
            if (bits(machInst, 24) == 1) {
                uint64_t imm12 = bits(machInst, 21, 10);
                IntRegIndex rt = (IntRegIndex)(uint32_t)bits(machInst, 4, 0);
                IntRegIndex rn = (IntRegIndex)(uint32_t)bits(machInst, 9, 5);
                IntRegIndex rnsp = makeSP(rn);
                switch (switchVal) {
                  case 0x00:
                    return new STRB64_IMM(machInst, rt, rnsp, imm12);
                  case 0x01:
                    return new LDRB64_IMM(machInst, rt, rnsp, imm12);
                  case 0x02:
                    return new LDRSBX64_IMM(machInst, rt, rnsp, imm12);
                  case 0x03:
                    return new LDRSBW64_IMM(machInst, rt, rnsp, imm12);
                  case 0x04:
                    return new STRBFP64_IMM(machInst, rt, rnsp, imm12);
                  case 0x05:
                    return new LDRBFP64_IMM(machInst, rt, rnsp, imm12);
                  case 0x06:
                    return new BigFpMemImm("str", machInst, false,
                                           rt, rnsp, imm12 << 4);
                  case 0x07:
                    return new BigFpMemImm("ldr", machInst, true,
                                           rt, rnsp, imm12 << 4);
                  case 0x08:
                    return new STRH64_IMM(machInst, rt, rnsp, imm12 << 1);
                  case 0x09:
                    return new LDRH64_IMM(machInst, rt, rnsp, imm12 << 1);
                  case 0x0a:
                    return new LDRSHX64_IMM(machInst, rt, rnsp, imm12 << 1);
                  case 0x0b:
                    return new LDRSHW64_IMM(machInst, rt, rnsp, imm12 << 1);
                  case 0x0c:
                    return new STRHFP64_IMM(machInst, rt, rnsp, imm12 << 1);
                  case 0x0d:
                    return new LDRHFP64_IMM(machInst, rt, rnsp, imm12 << 1);
                  case 0x10:
                    return new STRW64_IMM(machInst, rt, rnsp, imm12 << 2);
                  case 0x11:
                    return new LDRW64_IMM(machInst, rt, rnsp, imm12 << 2);
                  case 0x12:
                    return new LDRSW64_IMM(machInst, rt, rnsp, imm12 << 2);
                  case 0x14:
                    return new STRSFP64_IMM(machInst, rt, rnsp, imm12 << 2);
                  case 0x15:
                    return new LDRSFP64_IMM(machInst, rt, rnsp, imm12 << 2);
                  case 0x18:
                    return new STRX64_IMM(machInst, rt, rnsp, imm12 << 3);
                  case 0x19:
                    return new LDRX64_IMM(machInst, rt, rnsp, imm12 << 3);
                  case 0x1a:
                    return new PRFM64_IMM(machInst, rt, rnsp, imm12 << 3);
                  case 0x1c:
                    return new STRDFP64_IMM(machInst, rt, rnsp, imm12 << 3);
                  case 0x1d:
                    return new LDRDFP64_IMM(machInst, rt, rnsp, imm12 << 3);
                  default:
                    return new Unknown64(machInst);
                }
            } else if (bits(machInst, 21) == 1) {
                uint8_t group = bits(machInst, 11, 10);
                switch (group) {
                  case 0x0:
                    {
                        if ((switchVal & 0x7) == 0x2 &&
                                bits(machInst, 20, 12) == 0x1fc) {
                            IntRegIndex rt = (IntRegIndex)(uint32_t)
                                bits(machInst, 4, 0);
                            IntRegIndex rn = (IntRegIndex)(uint32_t)
                                bits(machInst, 9, 5);
                            IntRegIndex rnsp = makeSP(rn);
                            uint8_t size = bits(machInst, 31, 30);
                            switch (size) {
                              case 0x0:
                                return new LDAPRB64(machInst, rt, rnsp);
                              case 0x1:
                                return new LDAPRH64(machInst, rt, rnsp);
                              case 0x2:
                                return new LDAPRW64(machInst, rt, rnsp);
                              case 0x3:
                                return new LDAPRX64(machInst, rt, rnsp);
                              default:
                                M5_UNREACHABLE;
                            }
                        } else {
                            return decodeAtomicArithOp(machInst);
                        }
                    }
                  case 0x1:
                  case 0x3:
                    {
                        IntRegIndex rt = (IntRegIndex)(uint32_t)
                                           bits(machInst, 4, 0);
                        IntRegIndex rn = (IntRegIndex)(uint32_t)
                                           bits(machInst, 9, 5);
                        uint8_t  s = bits(machInst, 22);
                        uint64_t imm9 = bits(machInst, 20, 12);
                        uint64_t imm10 = sext<10>(s<<9 | imm9)<<3;
                        uint8_t val = bits(machInst, 23)<<1
                                      | bits(machInst, 11);
                        switch (val) {
                          case 0x0:
                            return new LDRAA_REG(machInst, rt,
                                                 makeSP(rn), imm10);
                          case 0x1:
                            return new LDRAA_PRE(machInst, rt,
                                                 makeSP(rn), imm10);
                          case 0x2:
                            return new LDRAB_REG(machInst, rt,
                                                 makeSP(rn), imm10);
                          case 0x3:
                            return new LDRAB_PRE(machInst, rt,
                                                 makeSP(rn), imm10);
                          default:
                            M5_UNREACHABLE;
                        }
                    }
                  case 0x2:
                    {
                        if (!bits(machInst, 14))
                            return new Unknown64(machInst);
                        IntRegIndex rt = (IntRegIndex)(uint32_t)
                            bits(machInst, 4, 0);
                        IntRegIndex rn = (IntRegIndex)(uint32_t)
                            bits(machInst, 9, 5);
                        IntRegIndex rnsp = makeSP(rn);
                        IntRegIndex rm = (IntRegIndex)(uint32_t)
                            bits(machInst, 20, 16);
                        ArmExtendType type =
                            (ArmExtendType)(uint32_t)bits(machInst, 15, 13);
                        uint8_t s = bits(machInst, 12);
                        switch (switchVal) {
                          case 0x00:
                            return new STRB64_REG(machInst, rt, rnsp, rm,
                                                  type, 0);
                          case 0x01:
                            return new LDRB64_REG(machInst, rt, rnsp, rm,
                                                  type, 0);
                          case 0x02:
                            return new LDRSBX64_REG(machInst, rt, rnsp, rm,
                                                    type, 0);
                          case 0x03:
                            return new LDRSBW64_REG(machInst, rt, rnsp, rm,
                                                    type, 0);
                          case 0x04:
                            return new STRBFP64_REG(machInst, rt, rnsp, rm,
                                                    type, 0);
                          case 0x05:
                            return new LDRBFP64_REG(machInst, rt, rnsp, rm,
                                                    type, 0);
                          case 0x6:
                            return new BigFpMemReg("str", machInst, false,
                                                   rt, rnsp, rm, type, s * 4);
                          case 0x7:
                            return new BigFpMemReg("ldr", machInst, true,
                                                   rt, rnsp, rm, type, s * 4);
                          case 0x08:
                            return new STRH64_REG(machInst, rt, rnsp, rm,
                                                  type, s);
                          case 0x09:
                            return new LDRH64_REG(machInst, rt, rnsp, rm,
                                                  type, s);
                          case 0x0a:
                            return new LDRSHX64_REG(machInst, rt, rnsp, rm,
                                                    type, s);
                          case 0x0b:
                            return new LDRSHW64_REG(machInst, rt, rnsp, rm,
                                                    type, s);
                          case 0x0c:
                            return new STRHFP64_REG(machInst, rt, rnsp, rm,
                                                    type, s);
                          case 0x0d:
                            return new LDRHFP64_REG(machInst, rt, rnsp, rm,
                                                    type, s);
                          case 0x10:
                            return new STRW64_REG(machInst, rt, rnsp, rm,
                                                  type, s * 2);
                          case 0x11:
                            return new LDRW64_REG(machInst, rt, rnsp, rm,
                                                  type, s * 2);
                          case 0x12:
                            return new LDRSW64_REG(machInst, rt, rnsp, rm,
                                                   type, s * 2);
                          case 0x14:
                            return new STRSFP64_REG(machInst, rt, rnsp, rm,
                                                    type, s * 2);
                          case 0x15:
                            return new LDRSFP64_REG(machInst, rt, rnsp, rm,
                                                    type, s * 2);
                          case 0x18:
                            return new STRX64_REG(machInst, rt, rnsp, rm,
                                                  type, s * 3);
                          case 0x19:
                            return new LDRX64_REG(machInst, rt, rnsp, rm,
                                                  type, s * 3);
                          case 0x1a:
                            return new PRFM64_REG(machInst, rt, rnsp, rm,
                                                  type, s * 3);
                          case 0x1c:
                            return new STRDFP64_REG(machInst, rt, rnsp, rm,
                                                    type, s * 3);
                          case 0x1d:
                            return new LDRDFP64_REG(machInst, rt, rnsp, rm,
                                                    type, s * 3);
                          default:
                            return new Unknown64(machInst);

                        }
                    }
                  default:
                    return new Unknown64(machInst);
                }
            } else {
                // bit 29:27=111, 25:24=00, 21=0
                switch (bits(machInst, 11, 10)) {
                  case 0x0:
                  {
                    IntRegIndex rt =
                        (IntRegIndex)(uint32_t)bits(machInst, 4, 0);
                    IntRegIndex rn =
                        (IntRegIndex)(uint32_t)bits(machInst, 9, 5);
                    IntRegIndex rnsp = makeSP(rn);
                    uint64_t imm = sext<9>(bits(machInst, 20, 12));
                    switch (switchVal) {
                      case 0x00:
                        return new STURB64_IMM(machInst, rt, rnsp, imm);
                      case 0x01:
                        return new LDURB64_IMM(machInst, rt, rnsp, imm);
                      case 0x02:
                        return new LDURSBX64_IMM(machInst, rt, rnsp, imm);
                      case 0x03:
                        return new LDURSBW64_IMM(machInst, rt, rnsp, imm);
                      case 0x04:
                        return new STURBFP64_IMM(machInst, rt, rnsp, imm);
                      case 0x05:
                        return new LDURBFP64_IMM(machInst, rt, rnsp, imm);
                      case 0x06:
                        return new BigFpMemImm("stur", machInst, false,
                                               rt, rnsp, imm);
                      case 0x07:
                        return new BigFpMemImm("ldur", machInst, true,
                                               rt, rnsp, imm);
                      case 0x08:
                        return new STURH64_IMM(machInst, rt, rnsp, imm);
                      case 0x09:
                        return new LDURH64_IMM(machInst, rt, rnsp, imm);
                      case 0x0a:
                        return new LDURSHX64_IMM(machInst, rt, rnsp, imm);
                      case 0x0b:
                        return new LDURSHW64_IMM(machInst, rt, rnsp, imm);
                      case 0x0c:
                        return new STURHFP64_IMM(machInst, rt, rnsp, imm);
                      case 0x0d:
                        return new LDURHFP64_IMM(machInst, rt, rnsp, imm);
                      case 0x10:
                        return new STURW64_IMM(machInst, rt, rnsp, imm);
                      case 0x11:
                        return new LDURW64_IMM(machInst, rt, rnsp, imm);
                      case 0x12:
                        return new LDURSW64_IMM(machInst, rt, rnsp, imm);
                      case 0x14:
                        return new STURSFP64_IMM(machInst, rt, rnsp, imm);
                      case 0x15:
                        return new LDURSFP64_IMM(machInst, rt, rnsp, imm);
                      case 0x18:
                        return new STURX64_IMM(machInst, rt, rnsp, imm);
                      case 0x19:
                        return new LDURX64_IMM(machInst, rt, rnsp, imm);
                      case 0x1a:
                        return new PRFUM64_IMM(machInst, rt, rnsp, imm);
                      case 0x1c:
                        return new STURDFP64_IMM(machInst, rt, rnsp, imm);
                      case 0x1d:
                        return new LDURDFP64_IMM(machInst, rt, rnsp, imm);
                      default:
                        return new Unknown64(machInst);
                    }
                  }
                  // bit 29:27=111, 25:24=00, 21=0, 11:10=01
                  case 0x1:
                  {
                    IntRegIndex rt =
                        (IntRegIndex)(uint32_t)bits(machInst, 4, 0);
                    IntRegIndex rn =
                        (IntRegIndex)(uint32_t)bits(machInst, 9, 5);
                    IntRegIndex rnsp = makeSP(rn);
                    uint64_t imm = sext<9>(bits(machInst, 20, 12));
                    switch (switchVal) {
                      case 0x00:
                        return new STRB64_POST(machInst, rt, rnsp, imm);
                      case 0x01:
                        return new LDRB64_POST(machInst, rt, rnsp, imm);
                      case 0x02:
                        return new LDRSBX64_POST(machInst, rt, rnsp, imm);
                      case 0x03:
                        return new LDRSBW64_POST(machInst, rt, rnsp, imm);
                      case 0x04:
                        return new STRBFP64_POST(machInst, rt, rnsp, imm);
                      case 0x05:
                        return new LDRBFP64_POST(machInst, rt, rnsp, imm);
                      case 0x06:
                        return new BigFpMemPost("str", machInst, false,
                                                rt, rnsp, imm);
                      case 0x07:
                        return new BigFpMemPost("ldr", machInst, true,
                                                rt, rnsp, imm);
                      case 0x08:
                        return new STRH64_POST(machInst, rt, rnsp, imm);
                      case 0x09:
                        return new LDRH64_POST(machInst, rt, rnsp, imm);
                      case 0x0a:
                        return new LDRSHX64_POST(machInst, rt, rnsp, imm);
                      case 0x0b:
                        return new LDRSHW64_POST(machInst, rt, rnsp, imm);
                      case 0x0c:
                        return new STRHFP64_POST(machInst, rt, rnsp, imm);
                      case 0x0d:
                        return new LDRHFP64_POST(machInst, rt, rnsp, imm);
                      case 0x10:
                        return new STRW64_POST(machInst, rt, rnsp, imm);
                      case 0x11:
                        return new LDRW64_POST(machInst, rt, rnsp, imm);
                      case 0x12:
                        return new LDRSW64_POST(machInst, rt, rnsp, imm);
                      case 0x14:
                        return new STRSFP64_POST(machInst, rt, rnsp, imm);
                      case 0x15:
                        return new LDRSFP64_POST(machInst, rt, rnsp, imm);
                      case 0x18:
                        return new STRX64_POST(machInst, rt, rnsp, imm);
                      case 0x19:
                        return new LDRX64_POST(machInst, rt, rnsp, imm);
                      case 0x1c:
                        return new STRDFP64_POST(machInst, rt, rnsp, imm);
                      case 0x1d:
                        return new LDRDFP64_POST(machInst, rt, rnsp, imm);
                      default:
                        return new Unknown64(machInst);
                    }
                  }
                  case 0x2:
                  {
                    IntRegIndex rt =
                        (IntRegIndex)(uint32_t)bits(machInst, 4, 0);
                    IntRegIndex rn =
                        (IntRegIndex)(uint32_t)bits(machInst, 9, 5);
                    IntRegIndex rnsp = makeSP(rn);
                    uint64_t imm = sext<9>(bits(machInst, 20, 12));
                    switch (switchVal) {
                      case 0x00:
                        return new STTRB64_IMM(machInst, rt, rnsp, imm);
                      case 0x01:
                        return new LDTRB64_IMM(machInst, rt, rnsp, imm);
                      case 0x02:
                        return new LDTRSBX64_IMM(machInst, rt, rnsp, imm);
                      case 0x03:
                        return new LDTRSBW64_IMM(machInst, rt, rnsp, imm);
                      case 0x08:
                        return new STTRH64_IMM(machInst, rt, rnsp, imm);
                      case 0x09:
                        return new LDTRH64_IMM(machInst, rt, rnsp, imm);
                      case 0x0a:
                        return new LDTRSHX64_IMM(machInst, rt, rnsp, imm);
                      case 0x0b:
                        return new LDTRSHW64_IMM(machInst, rt, rnsp, imm);
                      case 0x10:
                        return new STTRW64_IMM(machInst, rt, rnsp, imm);
                      case 0x11:
                        return new LDTRW64_IMM(machInst, rt, rnsp, imm);
                      case 0x12:
                        return new LDTRSW64_IMM(machInst, rt, rnsp, imm);
                      case 0x18:
                        return new STTRX64_IMM(machInst, rt, rnsp, imm);
                      case 0x19:
                        return new LDTRX64_IMM(machInst, rt, rnsp, imm);
                      default:
                        return new Unknown64(machInst);
                    }
                  }
                  case 0x3:
                  {
                    IntRegIndex rt =
                        (IntRegIndex)(uint32_t)bits(machInst, 4, 0);
                    IntRegIndex rn =
                        (IntRegIndex)(uint32_t)bits(machInst, 9, 5);
                    IntRegIndex rnsp = makeSP(rn);
                    uint64_t imm = sext<9>(bits(machInst, 20, 12));
                    switch (switchVal) {
                      case 0x00:
                        return new STRB64_PRE(machInst, rt, rnsp, imm);
                      case 0x01:
                        return new LDRB64_PRE(machInst, rt, rnsp, imm);
                      case 0x02:
                        return new LDRSBX64_PRE(machInst, rt, rnsp, imm);
                      case 0x03:
                        return new LDRSBW64_PRE(machInst, rt, rnsp, imm);
                      case 0x04:
                        return new STRBFP64_PRE(machInst, rt, rnsp, imm);
                      case 0x05:
                        return new LDRBFP64_PRE(machInst, rt, rnsp, imm);
                      case 0x06:
                        return new BigFpMemPre("str", machInst, false,
                                               rt, rnsp, imm);
                      case 0x07:
                        return new BigFpMemPre("ldr", machInst, true,
                                               rt, rnsp, imm);
                      case 0x08:
                        return new STRH64_PRE(machInst, rt, rnsp, imm);
                      case 0x09:
                        return new LDRH64_PRE(machInst, rt, rnsp, imm);
                      case 0x0a:
                        return new LDRSHX64_PRE(machInst, rt, rnsp, imm);
                      case 0x0b:
                        return new LDRSHW64_PRE(machInst, rt, rnsp, imm);
                      case 0x0c:
                        return new STRHFP64_PRE(machInst, rt, rnsp, imm);
                      case 0x0d:
                        return new LDRHFP64_PRE(machInst, rt, rnsp, imm);
                      case 0x10:
                        return new STRW64_PRE(machInst, rt, rnsp, imm);
                      case 0x11:
                        return new LDRW64_PRE(machInst, rt, rnsp, imm);
                      case 0x12:
                        return new LDRSW64_PRE(machInst, rt, rnsp, imm);
                      case 0x14:
                        return new STRSFP64_PRE(machInst, rt, rnsp, imm);
                      case 0x15:
                        return new LDRSFP64_PRE(machInst, rt, rnsp, imm);
                      case 0x18:
                        return new STRX64_PRE(machInst, rt, rnsp, imm);
                      case 0x19:
                        return new LDRX64_PRE(machInst, rt, rnsp, imm);
                      case 0x1c:
                        return new STRDFP64_PRE(machInst, rt, rnsp, imm);
                      case 0x1d:
                        return new LDRDFP64_PRE(machInst, rt, rnsp, imm);
                      default:
                        return new Unknown64(machInst);
                    }
                  }
                  default:
                    M5_UNREACHABLE;
                }
            }
          }
          default:
            M5_UNREACHABLE;
        }
        return new FailUnimplemented("Unhandled Case1", machInst);
    }
}
}};

output decoder {{
namespace Aarch64
{
    StaticInstPtr
    decodeDataProcReg(ExtMachInst machInst)
    {
        uint8_t switchVal = (bits(machInst, 28) << 1) |
                            (bits(machInst, 24) << 0);
        switch (switchVal) {
          case 0x0:
          {
            uint8_t switchVal = (bits(machInst, 21) << 0) |
                                (bits(machInst, 30, 29) << 1);
            ArmShiftType type = (ArmShiftType)(uint8_t)bits(machInst, 23, 22);
            uint8_t imm6 = bits(machInst, 15, 10);
            bool sf = bits(machInst, 31);
            if (!sf && (imm6 & 0x20))
                return new Unknown64(machInst);
            IntRegIndex rd = (IntRegIndex)(uint8_t)bits(machInst, 4, 0);
            IntRegIndex rdzr = makeZero(rd);
            IntRegIndex rn = (IntRegIndex)(uint8_t)bits(machInst, 9, 5);
            IntRegIndex rm = (IntRegIndex)(uint8_t)bits(machInst, 20, 16);

            switch (switchVal) {
              case 0x0:
                return new AndXSReg(machInst, rdzr, rn, rm, imm6, type);
              case 0x1:
                return new BicXSReg(machInst, rdzr, rn, rm, imm6, type);
              case 0x2:
                return new OrrXSReg(machInst, rdzr, rn, rm, imm6, type);
              case 0x3:
                return new OrnXSReg(machInst, rdzr, rn, rm, imm6, type);
              case 0x4:
                return new EorXSReg(machInst, rdzr, rn, rm, imm6, type);
              case 0x5:
                return new EonXSReg(machInst, rdzr, rn, rm, imm6, type);
              case 0x6:
                return new AndXSRegCc(machInst, rdzr, rn, rm, imm6, type);
              case 0x7:
                return new BicXSRegCc(machInst, rdzr, rn, rm, imm6, type);
              default:
                M5_UNREACHABLE;
            }
          }
          case 0x1:
          {
            uint8_t switchVal = bits(machInst, 30, 29);
            if (bits(machInst, 21) == 0) {
                ArmShiftType type =
                    (ArmShiftType)(uint8_t)bits(machInst, 23, 22);
                if (type == ROR)
                    return new Unknown64(machInst);
                uint8_t imm6 = bits(machInst, 15, 10);
                if (!bits(machInst, 31) && bits(imm6, 5))
                    return new Unknown64(machInst);
                IntRegIndex rd = (IntRegIndex)(uint8_t)bits(machInst, 4, 0);
                IntRegIndex rdzr = makeZero(rd);
                IntRegIndex rn = (IntRegIndex)(uint8_t)bits(machInst, 9, 5);
                IntRegIndex rm = (IntRegIndex)(uint8_t)bits(machInst, 20, 16);
                switch (switchVal) {
                  case 0x0:
                    return new AddXSReg(machInst, rdzr, rn, rm, imm6, type);
                  case 0x1:
                    return new AddXSRegCc(machInst, rdzr, rn, rm, imm6, type);
                  case 0x2:
                    return new SubXSReg(machInst, rdzr, rn, rm, imm6, type);
                  case 0x3:
                    return new SubXSRegCc(machInst, rdzr, rn, rm, imm6, type);
                  default:
                    M5_UNREACHABLE;
                }
            } else {
                if (bits(machInst, 23, 22) != 0 || bits(machInst, 12, 10) > 0x4)
                   return new Unknown64(machInst);
                ArmExtendType type =
                    (ArmExtendType)(uint8_t)bits(machInst, 15, 13);
                uint8_t imm3 = bits(machInst, 12, 10);
                IntRegIndex rd = (IntRegIndex)(uint8_t)bits(machInst, 4, 0);
                IntRegIndex rdsp = makeSP(rd);
                IntRegIndex rdzr = makeZero(rd);
                IntRegIndex rn = (IntRegIndex)(uint8_t)bits(machInst, 9, 5);
                IntRegIndex rnsp = makeSP(rn);
                IntRegIndex rm = (IntRegIndex)(uint8_t)bits(machInst, 20, 16);

                switch (switchVal) {
                  case 0x0:
                    return new AddXEReg(machInst, rdsp, rnsp, rm, type, imm3);
                  case 0x1:
                    return new AddXERegCc(machInst, rdzr, rnsp, rm, type, imm3);
                  case 0x2:
                    return new SubXEReg(machInst, rdsp, rnsp, rm, type, imm3);
                  case 0x3:
                    return new SubXERegCc(machInst, rdzr, rnsp, rm, type, imm3);
                  default:
                    M5_UNREACHABLE;
                }
            }
          }
          case 0x2:
          {
            if (bits(machInst, 21) == 1)
                return new Unknown64(machInst);
            IntRegIndex rd = (IntRegIndex)(uint8_t)bits(machInst, 4, 0);
            IntRegIndex rdzr = makeZero(rd);
            IntRegIndex rn = (IntRegIndex)(uint8_t)bits(machInst, 9, 5);
            IntRegIndex rm = (IntRegIndex)(uint8_t)bits(machInst, 20, 16);
            switch (bits(machInst, 23, 22)) {
              case 0x0:
              {
                if (bits(machInst, 15, 10))
                    return new Unknown64(machInst);
                uint8_t switchVal = bits(machInst, 30, 29);
                switch (switchVal) {
                  case 0x0:
                    return new AdcXSReg(machInst, rdzr, rn, rm, 0, LSL);
                  case 0x1:
                    return new AdcXSRegCc(machInst, rdzr, rn, rm, 0, LSL);
                  case 0x2:
                    return new SbcXSReg(machInst, rdzr, rn, rm, 0, LSL);
                  case 0x3:
                    return new SbcXSRegCc(machInst, rdzr, rn, rm, 0, LSL);
                  default:
                    M5_UNREACHABLE;
                }
              }
              case 0x1:
              {
                if ((bits(machInst, 4) == 1) ||
                        (bits(machInst, 10) == 1) ||
                        (bits(machInst, 29) == 0)) {
                    return new Unknown64(machInst);
                }
                ConditionCode cond =
                    (ConditionCode)(uint8_t)bits(machInst, 15, 12);
                uint8_t flags = bits(machInst, 3, 0);
                IntRegIndex rn = (IntRegIndex)(uint8_t)bits(machInst, 9, 5);
                if (bits(machInst, 11) == 0) {
                    IntRegIndex rm =
                        (IntRegIndex)(uint8_t)bits(machInst, 20, 16);
                    if (bits(machInst, 30) == 0) {
                        return new CcmnReg64(machInst, rn, rm, cond, flags);
                    } else {
                        return new CcmpReg64(machInst, rn, rm, cond, flags);
                    }
                } else {
                    uint8_t imm5 = bits(machInst, 20, 16);
                    if (bits(machInst, 30) == 0) {
                        return new CcmnImm64(machInst, rn, imm5, cond, flags);
                    } else {
                        return new CcmpImm64(machInst, rn, imm5, cond, flags);
                    }
                }
              }
              case 0x2:
              {
                if (bits(machInst, 29) == 1 ||
                        bits(machInst, 11) == 1) {
                    return new Unknown64(machInst);
                }
                uint8_t switchVal = (bits(machInst, 10) << 0) |
                                    (bits(machInst, 30) << 1);
                IntRegIndex rd = (IntRegIndex)(uint8_t)bits(machInst, 4, 0);
                IntRegIndex rdzr = makeZero(rd);
                IntRegIndex rn = (IntRegIndex)(uint8_t)bits(machInst, 9, 5);
                IntRegIndex rm = (IntRegIndex)(uint8_t)bits(machInst, 20, 16);
                ConditionCode cond =
                    (ConditionCode)(uint8_t)bits(machInst, 15, 12);
                switch (switchVal) {
                  case 0x0:
                    return new Csel64(machInst, rdzr, rn, rm, cond);
                  case 0x1:
                    return new Csinc64(machInst, rdzr, rn, rm, cond);
                  case 0x2:
                    return new Csinv64(machInst, rdzr, rn, rm, cond);
                  case 0x3:
                    return new Csneg64(machInst, rdzr, rn, rm, cond);
                  default:
                    M5_UNREACHABLE;
                }
              }
              case 0x3:
                if (bits(machInst, 30) == 0) {
                    if (bits(machInst, 29) != 0)
                        return new Unknown64(machInst);
                    uint8_t switchVal = bits(machInst, 15, 10);
                    switch (switchVal) {
                      case 0x2:
                        return new Udiv64(machInst, rdzr, rn, rm);
                      case 0x3:
                        return new Sdiv64(machInst, rdzr, rn, rm);
                      case 0x8:
                        return new Lslv64(machInst, rdzr, rn, rm);
                      case 0x9:
                        return new Lsrv64(machInst, rdzr, rn, rm);
                      case 0xa:
                        return new Asrv64(machInst, rdzr, rn, rm);
                      case 0xb:
                        return new Rorv64(machInst, rdzr, rn, rm);
                     case 0xc:
                        return new Pacga(machInst, rd, rn, makeSP(rm));
                      case 0x10:
                        return new Crc32b64(machInst, rdzr, rn, rm);
                      case 0x11:
                        return new Crc32h64(machInst, rdzr, rn, rm);
                      case 0x12:
                        return new Crc32w64(machInst, rdzr, rn, rm);
                      case 0x13:
                        return new Crc32x64(machInst, rdzr, rn, rm);
                      case 0x14:
                        return new Crc32cb64(machInst, rdzr, rn, rm);
                      case 0x15:
                        return new Crc32ch64(machInst, rdzr, rn, rm);
                      case 0x16:
                        return new Crc32cw64(machInst, rdzr, rn, rm);
                      case 0x17:
                        return new Crc32cx64(machInst, rdzr, rn, rm);
                      default:
                        return new Unknown64(machInst);
                    }
                } else {
                    uint8_t dm = bits(machInst, 20, 14);
                    switch(dm){
                        case 0x4:
                        {
                          uint8_t zflags = bits(machInst, 13, 10);
                          switch (zflags) {
                            case 0x0:
                                return new Pacia(machInst, rd, makeSP(rn));
                            case 0x1:
                                return new Pacib(machInst, rd, makeSP(rn));
                            case 0x2:
                                return new Pacda(machInst, rd, makeSP(rn));
                            case 0x3:
                                return new Pacdb(machInst, rd, makeSP(rn));
                            case 0x4:
                                return new Autia(machInst, rd, makeSP(rn));
                            case 0x5:
                                return new Autib(machInst, rd, makeSP(rn));
                            case 0x6:
                                return new Autda(machInst, rd, makeSP(rn));
                            case 0x7:
                                return new Autdb(machInst, rd, makeSP(rn));
                            case 0x8:
                                if (rn == 0x1f)
                                    return new Paciza(machInst, rd,
                                                      makeZero(INTREG_X31));
                                else
                                    return new Unknown64(machInst);
                            case 0x9:
                                if (rn == 0x1f)
                                    return new Pacizb(machInst, rd,
                                                      makeZero(INTREG_X31));
                                else
                                    return new Unknown64(machInst);
                            case 0xa:
                                if (rn == 0x1f)
                                    return new Pacdza(machInst, rd,
                                                      makeZero(INTREG_X31));
                                else
                                    return new Unknown64(machInst);
                            case 0xb:
                                if (rn == 0x1f)
                                    return new Pacdzb(machInst, rd,
                                                      makeZero(INTREG_X31));
                                else
                                    return new Unknown64(machInst);
                            case 0xc:
                                if (rn == 0x1f)
                                    return new Autiza(machInst, rd,
                                                      makeZero(INTREG_X31));
                                else
                                    return new Unknown64(machInst);
                            case 0xd:
                                if (rn == 0x1f)
                                    return new Autizb(machInst, rd,
                                                      makeZero(INTREG_X31));
                                else
                                    return new Unknown64(machInst);
                            case 0xe:
                                if (rn == 0x1f)
                                    return new Autdza(machInst, rd,
                                                      makeZero(INTREG_X31));
                                else
                                    return new Unknown64(machInst);
                            case 0xf:
                                if (rn == 0x1f)
                                    return new Autdzb(machInst, rd,
                                                      makeZero(INTREG_X31));
                                else
                                    return new Unknown64(machInst);
                            default:
                                return new Unknown64(machInst);
                          }
                        }
                        case 0x5:
                          {
                            if (rn != 0x1f)
                                return new Unknown64(machInst);
                            bool d = bits(machInst,10);
                            if (d)
                                return new Xpacd(machInst, rd);
                            else
                                return new Xpaci(machInst, rd);
                          }
                    }
                    if (dm != 0 || bits(machInst, 29) != 0) {
                        // dm !=0 and dm != 0x1
                        return new Unknown64(machInst);
                    }
                    uint8_t switchVal = bits(machInst, 15, 10);
                    switch (switchVal) {
                      case 0x0:
                        return new Rbit64(machInst, rdzr, rn);
                      case 0x1:
                        return new Rev1664(machInst, rdzr, rn);
                      case 0x2:
                        if (bits(machInst, 31) == 0)
                            return new Rev64(machInst, rdzr, rn);
                        else
                            return new Rev3264(machInst, rdzr, rn);
                      case 0x3:
                        if (bits(machInst, 31) != 1)
                            return new Unknown64(machInst);
                        return new Rev64(machInst, rdzr, rn);
                      case 0x4:
                        return new Clz64(machInst, rdzr, rn);
                      case 0x5:
                        return new Cls64(machInst, rdzr, rn);
                      default:
                        return new Unknown64(machInst);
                    }
                }
              default:
                M5_UNREACHABLE;
            }
          }
          case 0x3:
          {
            if (bits(machInst, 30, 29) != 0x0 ||
                    (bits(machInst, 23, 21) != 0 && bits(machInst, 31) == 0))
                return new Unknown64(machInst);
            IntRegIndex rd = (IntRegIndex)(uint8_t)bits(machInst, 4, 0);
            IntRegIndex rdzr = makeZero(rd);
            IntRegIndex rn = (IntRegIndex)(uint8_t)bits(machInst, 9, 5);
            IntRegIndex ra = (IntRegIndex)(uint8_t)bits(machInst, 14, 10);
            IntRegIndex rm = (IntRegIndex)(uint8_t)bits(machInst, 20, 16);
            switch (bits(machInst, 23, 21)) {
              case 0x0:
                if (bits(machInst, 15) == 0)
                    return new Madd64(machInst, rdzr, ra, rn, rm);
                else
                    return new Msub64(machInst, rdzr, ra, rn, rm);
              case 0x1:
                if (bits(machInst, 15) == 0)
                    return new Smaddl64(machInst, rdzr, ra, rn, rm);
                else
                    return new Smsubl64(machInst, rdzr, ra, rn, rm);
              case 0x2:
                if (bits(machInst, 15) != 0)
                    return new Unknown64(machInst);
                return new Smulh64(machInst, rdzr, rn, rm);
              case 0x5:
                if (bits(machInst, 15) == 0)
                    return new Umaddl64(machInst, rdzr, ra, rn, rm);
                else
                    return new Umsubl64(machInst, rdzr, ra, rn, rm);
              case 0x6:
                if (bits(machInst, 15) != 0)
                    return new Unknown64(machInst);
                return new Umulh64(machInst, rdzr, rn, rm);
              default:
                return new Unknown64(machInst);
            }
          }
          default:
            M5_UNREACHABLE;
        }
        return new FailUnimplemented("Unhandled Case2", machInst);
    }
}
}};

output decoder {{
namespace Aarch64
{
    template <typename DecoderFeatures>
    StaticInstPtr
    decodeAdvSIMD(ExtMachInst machInst)
    {
        if (bits(machInst, 24) == 1) {
            if (bits(machInst, 10) == 0) {
                return decodeNeonIndexedElem<DecoderFeatures>(machInst);
            } else if (bits(machInst, 23) == 1) {
                return new Unknown64(machInst);
            } else {
                if (bits(machInst, 22, 19)) {
                    return decodeNeonShiftByImm(machInst);
                } else {
                    return decodeNeonModImm(machInst);
                }
            }
        } else if (bits(machInst, 21) == 1) {
            if (bits(machInst, 10) == 1) {
                return decodeNeon3Same<DecoderFeatures>(machInst);
            } else if (bits(machInst, 11) == 0) {
                return decodeNeon3Diff(machInst);
            } else if (bits(machInst, 20, 17) == 0x0) {
                return decodeNeon2RegMisc(machInst);
            } else if (bits(machInst, 20, 17) == 0x4) {
                return decodeCryptoAES(machInst);
            } else if (bits(machInst, 20, 17) == 0x8) {
                return decodeNeonAcrossLanes(machInst);
            } else {
                return new Unknown64(machInst);
            }
        } else if (bits(machInst, 15) == 1) {
            return decodeNeon3SameExtra<DecoderFeatures>(machInst);
        } else if (bits(machInst, 10) == 1) {
            if (bits(machInst, 23, 22))
                return new Unknown64(machInst);
            return decodeNeonCopy(machInst);
        } else if (bits(machInst, 29) == 1) {
            return decodeNeonExt(machInst);
        } else if (bits(machInst, 11) == 1) {
            return decodeNeonZipUzpTrn(machInst);
        } else if (bits(machInst, 23, 22) == 0x0) {
            return decodeNeonTblTbx(machInst);
        } else {
            return new Unknown64(machInst);
        }
        return new FailUnimplemented("Unhandled Case3", machInst);
    }
}
}};


output decoder {{
namespace Aarch64
{
    StaticInstPtr
    // bit 30=0, 28:25=1111
    decodeFp(ExtMachInst machInst)
    {
        if (bits(machInst, 24) == 1) {
            if (bits(machInst, 31) || bits(machInst, 29))
                return new Unknown64(machInst);
            IntRegIndex rd    = (IntRegIndex)(uint32_t)bits(machInst, 4, 0);
            IntRegIndex rn    = (IntRegIndex)(uint32_t)bits(machInst, 9, 5);
            IntRegIndex rm    = (IntRegIndex)(uint32_t)bits(machInst, 20, 16);
            IntRegIndex ra    = (IntRegIndex)(uint32_t)bits(machInst, 14, 10);
            uint8_t switchVal = (bits(machInst, 23, 21) << 1) |
                                (bits(machInst, 15)     << 0);
            switch (switchVal) {
              case 0x0: // FMADD Sd = Sa + Sn*Sm
                return new FMAddS(machInst, rd, rn, rm, ra);
              case 0x1: // FMSUB Sd = Sa + (-Sn)*Sm
                return new FMSubS(machInst, rd, rn, rm, ra);
              case 0x2: // FNMADD Sd = (-Sa) + (-Sn)*Sm
                return new FNMAddS(machInst, rd, rn, rm, ra);
              case 0x3: // FNMSUB Sd = (-Sa) + Sn*Sm
                return new FNMSubS(machInst, rd, rn, rm, ra);
              case 0x4: // FMADD Dd = Da + Dn*Dm
                return new FMAddD(machInst, rd, rn, rm, ra);
              case 0x5: // FMSUB Dd = Da + (-Dn)*Dm
                return new FMSubD(machInst, rd, rn, rm, ra);
              case 0x6: // FNMADD Dd = (-Da) + (-Dn)*Dm
                return new FNMAddD(machInst, rd, rn, rm, ra);
              case 0x7: // FNMSUB Dd = (-Da) + Dn*Dm
                return new FNMSubD(machInst, rd, rn, rm, ra);
              default:
                return new Unknown64(machInst);
            }
        } else if (bits(machInst, 21) == 0) {
            bool s = bits(machInst, 29);
            if (s)
                return new Unknown64(machInst);
            uint8_t switchVal = bits(machInst, 20, 16);
            uint8_t type      = bits(machInst, 23, 22);
            uint8_t scale     = bits(machInst, 15, 10);
            IntRegIndex rd    = (IntRegIndex)(uint32_t)bits(machInst, 4, 0);
            IntRegIndex rn    = (IntRegIndex)(uint32_t)bits(machInst, 9, 5);
            if (bits(machInst, 18, 17) == 3 && scale != 0)
                return new Unknown64(machInst);
            // 30:24=0011110, 21=0
            switch (switchVal) {
              case 0x00:
                return new FailUnimplemented("fcvtns", machInst);
              case 0x01:
                return new FailUnimplemented("fcvtnu", machInst);
              case 0x02:
                switch ( (bits(machInst, 31) << 2) | type ) {
                  case 0: // SCVTF Sd = convertFromInt(Wn/(2^fbits))
                    return new FcvtSFixedFpSW(machInst, rd, rn, scale);
                  case 1: // SCVTF Dd = convertFromInt(Wn/(2^fbits))
                    return new FcvtSFixedFpDW(machInst, rd, rn, scale);
                  case 4: // SCVTF Sd = convertFromInt(Xn/(2^fbits))
                    return new FcvtSFixedFpSX(machInst, rd, rn, scale);
                  case 5: // SCVTF Dd = convertFromInt(Xn/(2^fbits))
                    return new FcvtSFixedFpDX(machInst, rd, rn, scale);
                  default:
                    return new Unknown64(machInst);
                }
              case 0x03:
                switch ( (bits(machInst, 31) << 2) | type ) {
                  case 0: // UCVTF Sd = convertFromInt(Wn/(2^fbits))
                    return new FcvtUFixedFpSW(machInst, rd, rn, scale);
                  case 1: // UCVTF Dd = convertFromInt(Wn/(2^fbits))
                    return new FcvtUFixedFpDW(machInst, rd, rn, scale);
                  case 4: // UCVTF Sd = convertFromInt(Xn/(2^fbits))
                    return new FcvtUFixedFpSX(machInst, rd, rn, scale);
                  case 5: // UCVTF Dd = convertFromInt(Xn/(2^fbits))
                    return new FcvtUFixedFpDX(machInst, rd, rn, scale);
                  default:
                    return new Unknown64(machInst);
                }
              case 0x04:
                return new FailUnimplemented("fcvtas", machInst);
              case 0x05:
                return new FailUnimplemented("fcvtau", machInst);
              case 0x08:
                return new FailUnimplemented("fcvtps", machInst);
              case 0x09:
                return new FailUnimplemented("fcvtpu", machInst);
              case 0x0e:
                return new FailUnimplemented("fmov elem. to 64", machInst);
              case 0x0f:
                return new FailUnimplemented("fmov 64 bit", machInst);
              case 0x10:
                return new FailUnimplemented("fcvtms", machInst);
              case 0x11:
                return new FailUnimplemented("fcvtmu", machInst);
              case 0x18:
                switch ( (bits(machInst, 31) << 2) | type ) {
                  case 0: // FCVTZS Wd = convertToIntExactTowardZero(Sn*(2^fbits))
                    return new FcvtFpSFixedSW(machInst, rd, rn, scale);
                  case 1: // FCVTZS Wd = convertToIntExactTowardZero(Dn*(2^fbits))
                    return new FcvtFpSFixedDW(machInst, rd, rn, scale);
                  case 4: // FCVTZS Xd = convertToIntExactTowardZero(Sn*(2^fbits))
                    return new FcvtFpSFixedSX(machInst, rd, rn, scale);
                  case 5: // FCVTZS Xd = convertToIntExactTowardZero(Dn*(2^fbits))
                    return new FcvtFpSFixedDX(machInst, rd, rn, scale);
                  default:
                    return new Unknown64(machInst);
                }
              case 0x19:
                switch ( (bits(machInst, 31) << 2) | type ) {
                  case 0: // FCVTZU Wd = convertToIntExactTowardZero(Sn*(2^fbits))
                    return new FcvtFpUFixedSW(machInst, rd, rn, scale);
                  case 1: // FCVTZU Wd = convertToIntExactTowardZero(Dn*(2^fbits))
                    return new FcvtFpUFixedDW(machInst, rd, rn, scale);
                  case 4: // FCVTZU Xd = convertToIntExactTowardZero(Sn*(2^fbits))
                    return new FcvtFpUFixedSX(machInst, rd, rn, scale);
                  case 5: // FCVTZU Xd = convertToIntExactTowardZero(Dn*(2^fbits))
                    return new FcvtFpUFixedDX(machInst, rd, rn, scale);
                  default:
                    return new Unknown64(machInst);
                }
              default:
                return new Unknown64(machInst);
            }
        } else {
            // 30=0, 28:24=11110, 21=1
            uint8_t type   = bits(machInst, 23, 22);
            uint8_t imm8   = bits(machInst, 20, 13);
            IntRegIndex rd = (IntRegIndex)(uint32_t)bits(machInst, 4, 0);
            IntRegIndex rn = (IntRegIndex)(uint32_t)bits(machInst, 9, 5);
            switch (bits(machInst, 11, 10)) {
              case 0x0:
                if (bits(machInst, 12) == 1) {
                    if (bits(machInst, 31) ||
                            bits(machInst, 29) ||
                            bits(machInst, 9, 5)) {
                        return new Unknown64(machInst);
                    }
                    // 31:29=000, 28:24=11110, 21=1, 12:10=100
                    if (type == 0) {
                        // FMOV S[d] = imm8<7>:NOT(imm8<6>):Replicate(imm8<6>,5)
                        //             :imm8<5:0>:Zeros(19)
                        uint32_t imm = vfp_modified_imm(imm8,
                                                        FpDataType::Fp32);
                        return new FmovImmS(machInst, rd, imm);
                    } else if (type == 1) {
                        // FMOV D[d] = imm8<7>:NOT(imm8<6>):Replicate(imm8<6>,8)
                        //             :imm8<5:0>:Zeros(48)
                        uint64_t imm = vfp_modified_imm(imm8,
                                                        FpDataType::Fp64);
                        return new FmovImmD(machInst, rd, imm);
                    } else {
                        return new Unknown64(machInst);
                    }
                } else if (bits(machInst, 13) == 1) {
                    if (bits(machInst, 31) ||
                            bits(machInst, 29) ||
                            bits(machInst, 15, 14) ||
                            bits(machInst, 23) ||
                            bits(machInst, 2, 0)) {
                        return new Unknown64(machInst);
                    }
                    uint8_t switchVal = (bits(machInst, 4, 3) << 0) |
                                        (bits(machInst, 22) << 2);
                    IntRegIndex rm = (IntRegIndex)(uint32_t)
                                        bits(machInst, 20, 16);
                    // 28:23=000111100, 21=1, 15:10=001000, 2:0=000
                    switch (switchVal) {
                      case 0x0:
                        // FCMP flags = compareQuiet(Sn,Sm)
                        return new FCmpRegS(machInst, rn, rm);
                      case 0x1:
                        // FCMP flags = compareQuiet(Sn,0.0)
                        return new FCmpImmS(machInst, rn, 0);
                      case 0x2:
                        // FCMPE flags = compareSignaling(Sn,Sm)
                        return new FCmpERegS(machInst, rn, rm);
                      case 0x3:
                        // FCMPE flags = compareSignaling(Sn,0.0)
                        return new FCmpEImmS(machInst, rn, 0);
                      case 0x4:
                        // FCMP flags = compareQuiet(Dn,Dm)
                        return new FCmpRegD(machInst, rn, rm);
                      case 0x5:
                        // FCMP flags = compareQuiet(Dn,0.0)
                        return new FCmpImmD(machInst, rn, 0);
                      case 0x6:
                        // FCMPE flags = compareSignaling(Dn,Dm)
                        return new FCmpERegD(machInst, rn, rm);
                      case 0x7:
                        // FCMPE flags = compareSignaling(Dn,0.0)
                        return new FCmpEImmD(machInst, rn, 0);
                      default:
                        return new Unknown64(machInst);
                    }
                } else if (bits(machInst, 14) == 1) {
                    if (bits(machInst, 31) || bits(machInst, 29))
                        return new Unknown64(machInst);
                    uint8_t opcode = bits(machInst, 20, 15);
                    // Bits 31:24=00011110, 21=1, 14:10=10000
                    switch (opcode) {
                      case 0x0:
                        if (type == 0)
                            // FMOV Sd = Sn
                            return new FmovRegS(machInst, rd, rn);
                        else if (type == 1)
                            // FMOV Dd = Dn
                            return new FmovRegD(machInst, rd, rn);
                        break;
                      case 0x1:
                        if (type == 0)
                            // FABS Sd = abs(Sn)
                            return new FAbsS(machInst, rd, rn);
                        else if (type == 1)
                            // FABS Dd = abs(Dn)
                            return new FAbsD(machInst, rd, rn);
                        break;
                      case 0x2:
                        if (type == 0)
                            // FNEG Sd = -Sn
                            return new FNegS(machInst, rd, rn);
                        else if (type == 1)
                            // FNEG Dd = -Dn
                            return new FNegD(machInst, rd, rn);
                        break;
                      case 0x3:
                        if (type == 0)
                            // FSQRT Sd = sqrt(Sn)
                            return new FSqrtS(machInst, rd, rn);
                        else if (type == 1)
                            // FSQRT Dd = sqrt(Dn)
                            return new FSqrtD(machInst, rd, rn);
                        break;
                      case 0x4:
                        if (type == 1)
                            // FCVT Sd = convertFormat(Dn)
                            return new FcvtFpDFpS(machInst, rd, rn);
                        else if (type == 3)
                            // FCVT Sd = convertFormat(Hn)
                            return new FcvtFpHFpS(machInst, rd, rn);
                        break;
                      case 0x5:
                        if (type == 0)
                            // FCVT Dd = convertFormat(Sn)
                            return new FCvtFpSFpD(machInst, rd, rn);
                        else if (type == 3)
                            // FCVT Dd = convertFormat(Hn)
                            return new FcvtFpHFpD(machInst, rd, rn);
                        break;
                      case 0x7:
                        if (type == 0)
                            // FCVT Hd = convertFormat(Sn)
                            return new FcvtFpSFpH(machInst, rd, rn);
                        else if (type == 1)
                            // FCVT Hd = convertFormat(Dn)
                            return new FcvtFpDFpH(machInst, rd, rn);
                        break;
                      case 0x8:
                        if (type == 0) // FRINTN Sd = roundToIntegralTiesToEven(Sn)
                            return new FRIntNS(machInst, rd, rn);
                        else if (type == 1) // FRINTN Dd = roundToIntegralTiesToEven(Dn)
                            return new FRIntND(machInst, rd, rn);
                        break;
                      case 0x9:
                        if (type == 0) // FRINTP Sd = roundToIntegralTowardPlusInf(Sn)
                            return new FRIntPS(machInst, rd, rn);
                        else if (type == 1) // FRINTP Dd = roundToIntegralTowardPlusInf(Dn)
                            return new FRIntPD(machInst, rd, rn);
                        break;
                      case 0xa:
                        if (type == 0) // FRINTM Sd = roundToIntegralTowardMinusInf(Sn)
                            return new FRIntMS(machInst, rd, rn);
                        else if (type == 1) // FRINTM Dd = roundToIntegralTowardMinusInf(Dn)
                            return new FRIntMD(machInst, rd, rn);
                        break;
                      case 0xb:
                        if (type == 0) // FRINTZ Sd = roundToIntegralTowardZero(Sn)
                            return new FRIntZS(machInst, rd, rn);
                        else if (type == 1) // FRINTZ Dd = roundToIntegralTowardZero(Dn)
                            return new FRIntZD(machInst, rd, rn);
                        break;
                      case 0xc:
                        if (type == 0) // FRINTA Sd = roundToIntegralTiesToAway(Sn)
                            return new FRIntAS(machInst, rd, rn);
                        else if (type == 1) // FRINTA Dd = roundToIntegralTiesToAway(Dn)
                            return new FRIntAD(machInst, rd, rn);
                        break;
                      case 0xe:
                        if (type == 0) // FRINTX Sd = roundToIntegralExact(Sn)
                            return new FRIntXS(machInst, rd, rn);
                        else if (type == 1) // FRINTX Dd = roundToIntegralExact(Dn)
                            return new FRIntXD(machInst, rd, rn);
                        break;
                      case 0xf:
                        if (type == 0) // FRINTI Sd = roundToIntegral(Sn)
                            return new FRIntIS(machInst, rd, rn);
                        else if (type == 1) // FRINTI Dd = roundToIntegral(Dn)
                            return new FRIntID(machInst, rd, rn);
                        break;
                      default:
                        return new Unknown64(machInst);
                    }
                    return new Unknown64(machInst);
                } else if (bits(machInst, 15) == 1) {
                    return new Unknown64(machInst);
                } else {
                    if (bits(machInst, 29))
                        return new Unknown64(machInst);
                    uint8_t rmode      = bits(machInst, 20, 19);
                    uint8_t switchVal1 = bits(machInst, 18, 16);
                    uint8_t switchVal2 = (type << 1) | bits(machInst, 31);
                    // 30:24=0011110, 21=1, 15:10=000000
                    switch (switchVal1) {
                      case 0x0:
                        switch ((switchVal2 << 2) | rmode) {
                          case 0x0: //FCVTNS Wd = convertToIntExactTiesToEven(Sn)
                            return new FcvtFpSIntWSN(machInst, rd, rn);
                          case 0x1: //FCVTPS Wd = convertToIntExactTowardPlusInf(Sn)
                            return new FcvtFpSIntWSP(machInst, rd, rn);
                          case 0x2: //FCVTMS Wd = convertToIntExactTowardMinusInf(Sn)
                            return new FcvtFpSIntWSM(machInst, rd, rn);
                          case 0x3: //FCVTZS Wd = convertToIntExactTowardZero(Sn)
                            return new FcvtFpSIntWSZ(machInst, rd, rn);
                          case 0x4: //FCVTNS Xd = convertToIntExactTiesToEven(Sn)
                            return new FcvtFpSIntXSN(machInst, rd, rn);
                          case 0x5: //FCVTPS Xd = convertToIntExactTowardPlusInf(Sn)
                            return new FcvtFpSIntXSP(machInst, rd, rn);
                          case 0x6: //FCVTMS Xd = convertToIntExactTowardMinusInf(Sn)
                            return new FcvtFpSIntXSM(machInst, rd, rn);
                          case 0x7: //FCVTZS Xd = convertToIntExactTowardZero(Sn)
                            return new FcvtFpSIntXSZ(machInst, rd, rn);
                          case 0x8: //FCVTNS Wd = convertToIntExactTiesToEven(Dn)
                            return new FcvtFpSIntWDN(machInst, rd, rn);
                          case 0x9: //FCVTPS Wd = convertToIntExactTowardPlusInf(Dn)
                            return new FcvtFpSIntWDP(machInst, rd, rn);
                          case 0xA: //FCVTMS Wd = convertToIntExactTowardMinusInf(Dn)
                            return new FcvtFpSIntWDM(machInst, rd, rn);
                          case 0xB: //FCVTZS Wd = convertToIntExactTowardZero(Dn)
                            return new FcvtFpSIntWDZ(machInst, rd, rn);
                          case 0xC: //FCVTNS Xd = convertToIntExactTiesToEven(Dn)
                            return new FcvtFpSIntXDN(machInst, rd, rn);
                          case 0xD: //FCVTPS Xd = convertToIntExactTowardPlusInf(Dn)
                            return new FcvtFpSIntXDP(machInst, rd, rn);
                          case 0xE: //FCVTMS Xd = convertToIntExactTowardMinusInf(Dn)
                            return new FcvtFpSIntXDM(machInst, rd, rn);
                          case 0xF: //FCVTZS Xd = convertToIntExactTowardZero(Dn)
                            return new FcvtFpSIntXDZ(machInst, rd, rn);
                          default:
                            return new Unknown64(machInst);
                        }
                      case 0x1:
                        switch ((switchVal2 << 2) | rmode) {
                          case 0x0: //FCVTNU Wd = convertToIntExactTiesToEven(Sn)
                            return new FcvtFpUIntWSN(machInst, rd, rn);
                          case 0x1: //FCVTPU Wd = convertToIntExactTowardPlusInf(Sn)
                            return new FcvtFpUIntWSP(machInst, rd, rn);
                          case 0x2: //FCVTMU Wd = convertToIntExactTowardMinusInf(Sn)
                            return new FcvtFpUIntWSM(machInst, rd, rn);
                          case 0x3: //FCVTZU Wd = convertToIntExactTowardZero(Sn)
                            return new FcvtFpUIntWSZ(machInst, rd, rn);
                          case 0x4: //FCVTNU Xd = convertToIntExactTiesToEven(Sn)
                            return new FcvtFpUIntXSN(machInst, rd, rn);
                          case 0x5: //FCVTPU Xd = convertToIntExactTowardPlusInf(Sn)
                            return new FcvtFpUIntXSP(machInst, rd, rn);
                          case 0x6: //FCVTMU Xd = convertToIntExactTowardMinusInf(Sn)
                            return new FcvtFpUIntXSM(machInst, rd, rn);
                          case 0x7: //FCVTZU Xd = convertToIntExactTowardZero(Sn)
                            return new FcvtFpUIntXSZ(machInst, rd, rn);
                          case 0x8: //FCVTNU Wd = convertToIntExactTiesToEven(Dn)
                            return new FcvtFpUIntWDN(machInst, rd, rn);
                          case 0x9: //FCVTPU Wd = convertToIntExactTowardPlusInf(Dn)
                            return new FcvtFpUIntWDP(machInst, rd, rn);
                          case 0xA: //FCVTMU Wd = convertToIntExactTowardMinusInf(Dn)
                            return new FcvtFpUIntWDM(machInst, rd, rn);
                          case 0xB: //FCVTZU Wd = convertToIntExactTowardZero(Dn)
                            return new FcvtFpUIntWDZ(machInst, rd, rn);
                          case 0xC: //FCVTNU Xd = convertToIntExactTiesToEven(Dn)
                            return new FcvtFpUIntXDN(machInst, rd, rn);
                          case 0xD: //FCVTPU Xd = convertToIntExactTowardPlusInf(Dn)
                            return new FcvtFpUIntXDP(machInst, rd, rn);
                          case 0xE: //FCVTMU Xd = convertToIntExactTowardMinusInf(Dn)
                            return new FcvtFpUIntXDM(machInst, rd, rn);
                          case 0xF: //FCVTZU Xd = convertToIntExactTowardZero(Dn)
                            return new FcvtFpUIntXDZ(machInst, rd, rn);
                          default:
                            return new Unknown64(machInst);
                        }
                      case 0x2:
                        if (rmode != 0)
                            return new Unknown64(machInst);
                        switch (switchVal2) {
                          case 0: // SCVTF Sd = convertFromInt(Wn)
                            return new FcvtWSIntFpS(machInst, rd, rn);
                          case 1: // SCVTF Sd = convertFromInt(Xn)
                            return new FcvtXSIntFpS(machInst, rd, rn);
                          case 2: // SCVTF Dd = convertFromInt(Wn)
                            return new FcvtWSIntFpD(machInst, rd, rn);
                          case 3: // SCVTF Dd = convertFromInt(Xn)
                            return new FcvtXSIntFpD(machInst, rd, rn);
                          default:
                            return new Unknown64(machInst);
                        }
                      case 0x3:
                        switch (switchVal2) {
                          case 0: // UCVTF Sd = convertFromInt(Wn)
                            return new FcvtWUIntFpS(machInst, rd, rn);
                          case 1: // UCVTF Sd = convertFromInt(Xn)
                            return new FcvtXUIntFpS(machInst, rd, rn);
                          case 2: // UCVTF Dd = convertFromInt(Wn)
                            return new FcvtWUIntFpD(machInst, rd, rn);
                          case 3: // UCVTF Dd = convertFromInt(Xn)
                            return new FcvtXUIntFpD(machInst, rd, rn);
                          default:
                            return new Unknown64(machInst);
                        }
                      case 0x4:
                        if (rmode != 0)
                            return new Unknown64(machInst);
                        switch (switchVal2) {
                          case 0: // FCVTAS Wd = convertToIntExactTiesToAway(Sn)
                            return new FcvtFpSIntWSA(machInst, rd, rn);
                          case 1: // FCVTAS Xd = convertToIntExactTiesToAway(Sn)
                            return new FcvtFpSIntXSA(machInst, rd, rn);
                          case 2: // FCVTAS Wd = convertToIntExactTiesToAway(Dn)
                            return new FcvtFpSIntWDA(machInst, rd, rn);
                          case 3: // FCVTAS Wd = convertToIntExactTiesToAway(Dn)
                            return new FcvtFpSIntXDA(machInst, rd, rn);
                          default:
                            return new Unknown64(machInst);
                        }
                      case 0x5:
                        switch (switchVal2) {
                          case 0: // FCVTAU Wd = convertToIntExactTiesToAway(Sn)
                            return new FcvtFpUIntWSA(machInst, rd, rn);
                          case 1: // FCVTAU Xd = convertToIntExactTiesToAway(Sn)
                            return new FcvtFpUIntXSA(machInst, rd, rn);
                          case 2: // FCVTAU Wd = convertToIntExactTiesToAway(Dn)
                            return new FcvtFpUIntWDA(machInst, rd, rn);
                          case 3: // FCVTAU Xd = convertToIntExactTiesToAway(Dn)
                            return new FcvtFpUIntXDA(machInst, rd, rn);
                          default:
                            return new Unknown64(machInst);
                        }
                      case 0x06:
                        switch (switchVal2) {
                          case 0: // FMOV Wd = Sn
                            if (rmode != 0)
                                return new Unknown64(machInst);
                            return new FmovRegCoreW(machInst, rd, rn);
                          case 2:
                            return new FJcvtFpSFixedDW(machInst, rd, rn);
                          case 3: // FMOV Xd = Dn
                            if (rmode != 0)
                                return new Unknown64(machInst);
                            return new FmovRegCoreX(machInst, rd, rn);
                          case 5: // FMOV Xd = Vn<127:64>
                            if (rmode != 1)
                                return new Unknown64(machInst);
                            return new FmovURegCoreX(machInst, rd, rn);
                          default:
                            return new Unknown64(machInst);
                        }
                        break;
                      case 0x07:
                        switch (switchVal2) {
                          case 0: // FMOV Sd = Wn
                            if (rmode != 0)
                                return new Unknown64(machInst);
                            return new FmovCoreRegW(machInst, rd, rn);
                          case 3: // FMOV Xd = Dn
                            if (rmode != 0)
                                return new Unknown64(machInst);
                            return new FmovCoreRegX(machInst, rd, rn);
                          case 5: // FMOV Xd = Vn<127:64>
                            if (rmode != 1)
                                return new Unknown64(machInst);
                            return new FmovUCoreRegX(machInst, rd, rn);
                          default:
                            return new Unknown64(machInst);
                        }
                        break;
                      default: // Warning! missing cases in switch statement above, that still need to be added
                        return new Unknown64(machInst);
                    }
                }
                M5_UNREACHABLE;
              case 0x1:
              {
                if (bits(machInst, 31) ||
                    bits(machInst, 29) ||
                    bits(machInst, 23)) {
                    return new Unknown64(machInst);
                }
                IntRegIndex rm = (IntRegIndex)(uint32_t) bits(machInst, 20, 16);
                IntRegIndex rn = (IntRegIndex)(uint32_t) bits(machInst, 9, 5);
                uint8_t    imm = (IntRegIndex)(uint32_t) bits(machInst, 3, 0);
                ConditionCode cond =
                    (ConditionCode)(uint8_t)(bits(machInst, 15, 12));
                uint8_t switchVal = (bits(machInst, 4) << 0) |
                                    (bits(machInst, 22) << 1);
                // 31:23=000111100, 21=1, 11:10=01
                switch (switchVal) {
                  case 0x0:
                    // FCCMP flags = if cond the compareQuiet(Sn,Sm) else #nzcv
                    return new FCCmpRegS(machInst, rn, rm, cond, imm);
                  case 0x1:
                    // FCCMP flags = if cond then compareSignaling(Sn,Sm)
                    //               else #nzcv
                    return new FCCmpERegS(machInst, rn, rm, cond, imm);
                  case 0x2:
                    // FCCMP flags = if cond then compareQuiet(Dn,Dm) else #nzcv
                    return new FCCmpRegD(machInst, rn, rm, cond, imm);
                  case 0x3:
                    // FCCMP flags = if cond then compareSignaling(Dn,Dm)
                    //               else #nzcv
                    return new FCCmpERegD(machInst, rn, rm, cond, imm);
                  default:
                    return new Unknown64(machInst);
                }
              }
              case 0x2:
              {
                if (bits(machInst, 31) ||
                        bits(machInst, 29) ||
                        bits(machInst, 23)) {
                    return new Unknown64(machInst);
                }
                IntRegIndex rd = (IntRegIndex)(uint32_t)bits(machInst,  4,  0);
                IntRegIndex rn = (IntRegIndex)(uint32_t)bits(machInst,  9,  5);
                IntRegIndex rm = (IntRegIndex)(uint32_t)bits(machInst, 20, 16);
                uint8_t switchVal = (bits(machInst, 15, 12) << 0) |
                                    (bits(machInst, 22) << 4);
                switch (switchVal) {
                  case 0x00: // FMUL Sd = Sn * Sm
                    return new FMulS(machInst, rd, rn, rm);
                  case 0x10: // FMUL Dd = Dn * Dm
                    return new FMulD(machInst, rd, rn, rm);
                  case 0x01: // FDIV Sd = Sn / Sm
                    return new FDivS(machInst, rd, rn, rm);
                  case 0x11: // FDIV Dd = Dn / Dm
                    return new FDivD(machInst, rd, rn, rm);
                  case 0x02: // FADD Sd = Sn + Sm
                    return new FAddS(machInst, rd, rn, rm);
                  case 0x12: // FADD Dd = Dn + Dm
                    return new FAddD(machInst, rd, rn, rm);
                  case 0x03: // FSUB Sd = Sn - Sm
                    return new FSubS(machInst, rd, rn, rm);
                  case 0x13: // FSUB Dd = Dn - Dm
                    return new FSubD(machInst, rd, rn, rm);
                  case 0x04: // FMAX Sd = max(Sn, Sm)
                    return new FMaxS(machInst, rd, rn, rm);
                  case 0x14: // FMAX Dd = max(Dn, Dm)
                    return new FMaxD(machInst, rd, rn, rm);
                  case 0x05: // FMIN Sd = min(Sn, Sm)
                    return new FMinS(machInst, rd, rn, rm);
                  case 0x15: // FMIN Dd = min(Dn, Dm)
                    return new FMinD(machInst, rd, rn, rm);
                  case 0x06: // FMAXNM Sd = maxNum(Sn, Sm)
                    return new FMaxNMS(machInst, rd, rn, rm);
                  case 0x16: // FMAXNM Dd = maxNum(Dn, Dm)
                    return new FMaxNMD(machInst, rd, rn, rm);
                  case 0x07: // FMINNM Sd = minNum(Sn, Sm)
                    return new FMinNMS(machInst, rd, rn, rm);
                  case 0x17: // FMINNM Dd = minNum(Dn, Dm)
                    return new FMinNMD(machInst, rd, rn, rm);
                  case 0x08: // FNMUL Sd = -(Sn * Sm)
                    return new FNMulS(machInst, rd, rn, rm);
                  case 0x18: // FNMUL Dd = -(Dn * Dm)
                    return new FNMulD(machInst, rd, rn, rm);
                  default:
                    return new Unknown64(machInst);
                }
              }
              case 0x3:
              {
                if (bits(machInst, 31) || bits(machInst, 29))
                    return new Unknown64(machInst);
                uint8_t type = bits(machInst, 23, 22);
                IntRegIndex rd = (IntRegIndex)(uint32_t)bits(machInst,  4,  0);
                IntRegIndex rn = (IntRegIndex)(uint32_t)bits(machInst,  9,  5);
                IntRegIndex rm = (IntRegIndex)(uint32_t)bits(machInst, 20, 16);
                ConditionCode cond =
                    (ConditionCode)(uint8_t)(bits(machInst, 15, 12));
                if (type == 0) // FCSEL Sd = if cond then Sn else Sm
                    return new FCSelS(machInst, rd, rn, rm, cond);
                else if (type == 1) // FCSEL Dd = if cond then Dn else Dm
                    return new FCSelD(machInst, rd, rn, rm, cond);
                else
                    return new Unknown64(machInst);
              }
              default:
                M5_UNREACHABLE;
            }
        }
        M5_UNREACHABLE;
    }
}
}};

output decoder {{
namespace Aarch64
{
    StaticInstPtr
    decodeAdvSIMDScalar(ExtMachInst machInst)
    {
        if (bits(machInst, 24) == 1) {
            if (bits(machInst, 10) == 0) {
                return decodeNeonScIndexedElem(machInst);
            } else if (bits(machInst, 23) == 0) {
                return decodeNeonScShiftByImm(machInst);
            }
        } else if (bits(machInst, 21) == 1) {
            if (bits(machInst, 10) == 1) {
                return decodeNeonSc3Same(machInst);
            } else if (bits(machInst, 11) == 0) {
                return decodeNeonSc3Diff(machInst);
            } else if (bits(machInst, 20, 17) == 0x0) {
                return decodeNeonSc2RegMisc(machInst);
            } else if (bits(machInst, 20, 17) == 0x4) {
                return decodeCryptoTwoRegSHA(machInst);
            } else if (bits(machInst, 20, 17) == 0x8) {
                return decodeNeonScPwise(machInst);
            } else {
                return new Unknown64(machInst);
            }
        } else if (bits(machInst, 15) && bits(machInst, 10) == 1) {
            return decodeNeonSc3SameExtra(machInst);
        } else if (bits(machInst, 23, 22) == 0 &&
                   bits(machInst, 15) == 0) {
            if (bits(machInst, 10) == 1) {
                return decodeNeonScCopy(machInst);
            } else {
                return decodeCryptoThreeRegSHA(machInst);
            }
        } else {
            return new Unknown64(machInst);
        }
        return new FailUnimplemented("Unhandled Case6", machInst);
    }
}
}};

output decoder {{
namespace Aarch64
{
    template <typename DecoderFeatures>
    StaticInstPtr
    decodeFpAdvSIMD(ExtMachInst machInst)
    {

        if (bits(machInst, 28) == 0) {
            if (bits(machInst, 31) == 0) {
                return decodeAdvSIMD<DecoderFeatures>(machInst);
            } else {
                return new Unknown64(machInst);
            }
        } else if (bits(machInst, 30) == 0) {
            return decodeFp(machInst);
        } else if (bits(machInst, 31) == 0) {
            return decodeAdvSIMDScalar(machInst);
        } else {
            return new Unknown64(machInst);
        }
    }
}
}};

let {{
    decoder_output ='''
namespace Aarch64
{'''
    for decoderFlavor, type_dict in decoders.items():
        decoder_output +='''
template StaticInstPtr decodeFpAdvSIMD<%(df)sDecoder>(ExtMachInst machInst);
''' % { "df" : decoderFlavor }
    decoder_output +='''
}'''
}};

<<<<<<< HEAD
output decoder {{
namespace Aarch64
{
    StaticInstPtr
    decodeGem5Ops(ExtMachInst machInst)
    {
        const uint32_t m5func = bits(machInst, 23, 16);
        switch (m5func) {
          case M5OP_ARM: return new Arm(machInst);
          case M5OP_QUIESCE: return new Quiesce(machInst);
          case M5OP_QUIESCE_NS: return new QuiesceNs64(machInst);
          case M5OP_QUIESCE_CYCLE: return new QuiesceCycles64(machInst);
          case M5OP_QUIESCE_TIME: return new QuiesceTime64(machInst);
          case M5OP_RPNS: return new Rpns64(machInst);
          case M5OP_WAKE_CPU: return new WakeCPU64(machInst);
          case M5OP_DEPRECATED1: return new Deprecated_ivlb(machInst);
          case M5OP_DEPRECATED2: return new Deprecated_ivle(machInst);
          case M5OP_DEPRECATED3: return new Deprecated_exit (machInst);
          case M5OP_EXIT: return new M5exit64(machInst);
          case M5OP_FAIL: return new M5fail64(machInst);
          case M5OP_LOAD_SYMBOL: return new Loadsymbol(machInst);
          case M5OP_INIT_PARAM: return new Initparam64(machInst);
          case M5OP_RESET_STATS: return new Resetstats64(machInst);
          case M5OP_DUMP_STATS: return new Dumpstats64(machInst);
          case M5OP_DUMP_RESET_STATS: return new Dumpresetstats64(machInst);
          case M5OP_CHECKPOINT: return new M5checkpoint64(machInst);
          case M5OP_WRITE_FILE: return new M5writefile64(machInst);
          case M5OP_READ_FILE: return new M5readfile64(machInst);
          case M5OP_DEBUG_BREAK: return new M5break(machInst);
          case M5OP_SWITCH_CPU: return new M5switchcpu(machInst);
          case M5OP_ADD_SYMBOL: return new M5addsymbol64(machInst);
          case M5OP_PANIC: return new M5panic(machInst);
          case M5OP_WORK_BEGIN: return new M5workbegin64(machInst);
          case M5OP_WORK_END: return new M5workend64(machInst);
          case M5OP_GET_CYCLES: return new M5getcycles(machInst);
          default: return new Unknown64(machInst);
        }
    }
}
}};

=======
>>>>>>> ea7d012c
def format Aarch64() {{
    decode_block = '''
    {
        using namespace Aarch64;
        if (bits(machInst, 27) == 0x0) {
            if (bits(machInst, 28) == 0x0) {
                if (bits(machInst, 26, 25) != 0x2) {
                    return new Unknown64(machInst);
                }
                if (bits(machInst, 31) == 0x0) {
                    switch (bits(machInst, 30, 29)) {
                      case 0x0:
                      case 0x1:
                      case 0x2:
                        return decodeSveInt(machInst);
                      case 0x3:
                        return decodeSveFp(machInst);
                    }
                } else {
                    return decodeSveMem(machInst);
                }
            } else if (bits(machInst, 26) == 0)
                // bit 28:26=100
                return decodeDataProcImm(machInst);
            else
                // bit 28:26=101
                return decodeBranchExcSys(machInst);
        } else if (bits(machInst, 25) == 0) {
            // bit 27=1, 25=0
            return decodeLoadsStores(machInst);
        } else if (bits(machInst, 26) == 0) {
            // bit 27:25=101
            return decodeDataProcReg(machInst);
        } else if (bits(machInst, 24) == 1 &&
                   bits(machInst, 31, 28) == 0xF) {
            return new Gem5Op64(machInst);
        } else {
            // bit 27:25=111
            switch(decoderFlavor){
            default:
                return decodeFpAdvSIMD<GenericDecoder>(machInst);
            }
        }
    }
    '''
}};<|MERGE_RESOLUTION|>--- conflicted
+++ resolved
@@ -3029,50 +3029,6 @@
 }'''
 }};
 
-<<<<<<< HEAD
-output decoder {{
-namespace Aarch64
-{
-    StaticInstPtr
-    decodeGem5Ops(ExtMachInst machInst)
-    {
-        const uint32_t m5func = bits(machInst, 23, 16);
-        switch (m5func) {
-          case M5OP_ARM: return new Arm(machInst);
-          case M5OP_QUIESCE: return new Quiesce(machInst);
-          case M5OP_QUIESCE_NS: return new QuiesceNs64(machInst);
-          case M5OP_QUIESCE_CYCLE: return new QuiesceCycles64(machInst);
-          case M5OP_QUIESCE_TIME: return new QuiesceTime64(machInst);
-          case M5OP_RPNS: return new Rpns64(machInst);
-          case M5OP_WAKE_CPU: return new WakeCPU64(machInst);
-          case M5OP_DEPRECATED1: return new Deprecated_ivlb(machInst);
-          case M5OP_DEPRECATED2: return new Deprecated_ivle(machInst);
-          case M5OP_DEPRECATED3: return new Deprecated_exit (machInst);
-          case M5OP_EXIT: return new M5exit64(machInst);
-          case M5OP_FAIL: return new M5fail64(machInst);
-          case M5OP_LOAD_SYMBOL: return new Loadsymbol(machInst);
-          case M5OP_INIT_PARAM: return new Initparam64(machInst);
-          case M5OP_RESET_STATS: return new Resetstats64(machInst);
-          case M5OP_DUMP_STATS: return new Dumpstats64(machInst);
-          case M5OP_DUMP_RESET_STATS: return new Dumpresetstats64(machInst);
-          case M5OP_CHECKPOINT: return new M5checkpoint64(machInst);
-          case M5OP_WRITE_FILE: return new M5writefile64(machInst);
-          case M5OP_READ_FILE: return new M5readfile64(machInst);
-          case M5OP_DEBUG_BREAK: return new M5break(machInst);
-          case M5OP_SWITCH_CPU: return new M5switchcpu(machInst);
-          case M5OP_ADD_SYMBOL: return new M5addsymbol64(machInst);
-          case M5OP_PANIC: return new M5panic(machInst);
-          case M5OP_WORK_BEGIN: return new M5workbegin64(machInst);
-          case M5OP_WORK_END: return new M5workend64(machInst);
-          case M5OP_GET_CYCLES: return new M5getcycles(machInst);
-          default: return new Unknown64(machInst);
-        }
-    }
-}
-}};
-
-=======
->>>>>>> ea7d012c
 def format Aarch64() {{
     decode_block = '''
     {
