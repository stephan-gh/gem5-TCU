--- conflicted
+++ resolved
@@ -144,107 +144,12 @@
             // to play with so there can be quite a few pseudo
             // instructions.
             //0x04: loadall_or_reset_or_hang();
-<<<<<<< HEAD
-            0x4: decode IMMEDIATE {
-                format BasicOperate {
-                    0x00: m5arm({{
-                        PseudoInst::arm(xc->tcBase());
-                    }}, IsNonSpeculative);
-                    0x01: m5quiesce({{
-                        PseudoInst::quiesce(xc->tcBase());
-                    }}, IsNonSpeculative, IsQuiesce);
-                    0x02: m5quiesceNs({{
-                        PseudoInst::quiesceNs(xc->tcBase(), Rdi);
-                    }}, IsNonSpeculative, IsQuiesce);
-                    0x03: m5quiesceCycle({{
-                        PseudoInst::quiesceCycles(xc->tcBase(), Rdi);
-                    }}, IsNonSpeculative, IsQuiesce);
-                    0x04: m5quiesceTime({{
-                        Rax = PseudoInst::quiesceTime(xc->tcBase());
-                    }}, IsNonSpeculative);
-                    0x07: m5rpns({{
-                        Rax = PseudoInst::rpns(xc->tcBase());
-                    }}, IsNonSpeculative);
-                    0x21: m5exit({{
-                        PseudoInst::m5exit(xc->tcBase(), Rdi);
-                    }}, IsNonSpeculative);
-                    0x22: m5fail({{
-                        PseudoInst::m5fail(xc->tcBase(), Rdi, Rsi);
-                    }}, IsNonSpeculative);
-                    0x30: m5initparam({{
-                        Rax = PseudoInst::initParam(xc->tcBase(), Rdi, Rsi);
-                    }}, IsNonSpeculative);
-                    0x31: m5loadsymbol({{
-                        PseudoInst::loadsymbol(xc->tcBase());
-                    }}, IsNonSpeculative);
-                    0x40: m5resetstats({{
-                        PseudoInst::resetstats(xc->tcBase(), Rdi, Rsi);
-                    }}, IsNonSpeculative);
-                    0x41: m5dumpstats({{
-                        PseudoInst::dumpstats(xc->tcBase(), Rdi, Rsi);
-                    }}, IsNonSpeculative);
-                    0x42: m5dumpresetstats({{
-                        PseudoInst::dumpresetstats(xc->tcBase(), Rdi, Rsi);
-                    }}, IsNonSpeculative);
-                    0x43: m5checkpoint({{
-                        PseudoInst::m5checkpoint(xc->tcBase(), Rdi, Rsi);
-                    }}, IsNonSpeculative);
-                    0x4f: m5writefile({{
-                        Rax = PseudoInst::writefile(
-                            xc->tcBase(), Rdi, Rsi, Rdx, Rcx);
-                    }}, IsNonSpeculative);
-                    0x50: m5readfile({{
-                        Rax = PseudoInst::readfile(
-                            xc->tcBase(), Rdi, Rsi, Rdx);
-                    }}, IsNonSpeculative);
-                    0x51: m5debugbreak({{
-                        PseudoInst::debugbreak(xc->tcBase());
-                    }}, IsNonSpeculative);
-                    0x52: m5switchcpu({{
-                        PseudoInst::switchcpu(xc->tcBase());
-                    }}, IsNonSpeculative);
-                    0x53: m5addsymbol({{
-                        PseudoInst::addsymbol(xc->tcBase(), Rdi, Rsi);
-                    }}, IsNonSpeculative);
-                    0x54: m5panic({{
-                        panic("M5 panic instruction called at pc = %#x.\n",
-                              RIP);
-                    }}, IsNonSpeculative);
-                    0x55: m5reserved1({{
-                        warn("M5 reserved opcode 1 ignored.\n");
-                    }}, IsNonSpeculative);
-                    0x57: m5reserved3({{
-                        warn("M5 reserved opcode 3 ignored.\n");
-                    }}, IsNonSpeculative);
-                    0x58: m5reserved4({{
-                        warn("M5 reserved opcode 4 ignored.\n");
-                    }}, IsNonSpeculative);
-                    0x59: m5reserved5({{
-                        warn("M5 reserved opcode 5 ignored.\n");
-                    }}, IsNonSpeculative);
-                    0x5a: m5_work_begin({{
-                        PseudoInst::workbegin(xc->tcBase(), Rdi, Rsi);
-                    }}, IsNonSpeculative);
-                    0x5b: m5_work_end({{
-                        PseudoInst::workend(xc->tcBase(), Rdi, Rsi);
-                    }}, IsNonSpeculative);
-                    0x62: m5togglesync({{
-                        PseudoInst::togglesync(xc->tcBase());
-                    }}, IsNonSpeculative, IsQuiesce);
-                    0x63: m5getcycles({{
-                        Rax = PseudoInst::get_cycles(xc->tcBase(), Rdi);
-                    }}, IsNonSpeculative);
-                    default: Inst::UD2();
-                }
-            }
-=======
             0x4: BasicOperate::gem5Op({{
                 bool recognized = PseudoInst::pseudoInst<X86PseudoInstABI>(
                         xc->tcBase(), IMMEDIATE);
                 if (!recognized)
                     fault = std::make_shared<InvalidOpcode>();
             }}, IsNonSpeculative);
->>>>>>> ea7d012c
             0x05: decode FullSystemInt {
                 0: SyscallInst::syscall({{
                     return std::make_shared<SESyscallFault>();
