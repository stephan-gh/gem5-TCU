// Copyright (c) 2007 The Hewlett-Packard Development Company
// Copyright (c) 2012-2013 Mark D. Hill and David A. Wood
// Copyright (c) 2015 Advanced Micro Devices, Inc.
//
// All rights reserved.
//
// The license below extends only to copyright in the software and shall
// not be construed as granting a license to any other intellectual
// property including but not limited to intellectual property relating
// to a hardware implementation of the functionality of the software
// licensed hereunder.  You may use the software subject to the license
// terms below provided that you ensure that this notice is replicated
// unmodified and in its entirety in all distributions of the software,
// modified or unmodified, in source code or in binary form.
//
// Redistribution and use in source and binary forms, with or without
// modification, are permitted provided that the following conditions are
// met: redistributions of source code must retain the above copyright
// notice, this list of conditions and the following disclaimer;
// redistributions in binary form must reproduce the above copyright
// notice, this list of conditions and the following disclaimer in the
// documentation and/or other materials provided with the distribution;
// neither the name of the copyright holders nor the names of its
// contributors may be used to endorse or promote products derived from
// this software without specific prior written permission.
//
// THIS SOFTWARE IS PROVIDED BY THE COPYRIGHT HOLDERS AND CONTRIBUTORS
// "AS IS" AND ANY EXPRESS OR IMPLIED WARRANTIES, INCLUDING, BUT NOT
// LIMITED TO, THE IMPLIED WARRANTIES OF MERCHANTABILITY AND FITNESS FOR
// A PARTICULAR PURPOSE ARE DISCLAIMED. IN NO EVENT SHALL THE COPYRIGHT
// OWNER OR CONTRIBUTORS BE LIABLE FOR ANY DIRECT, INDIRECT, INCIDENTAL,
// SPECIAL, EXEMPLARY, OR CONSEQUENTIAL DAMAGES (INCLUDING, BUT NOT
// LIMITED TO, PROCUREMENT OF SUBSTITUTE GOODS OR SERVICES; LOSS OF USE,
// DATA, OR PROFITS; OR BUSINESS INTERRUPTION) HOWEVER CAUSED AND ON ANY
// THEORY OF LIABILITY, WHETHER IN CONTRACT, STRICT LIABILITY, OR TORT
// (INCLUDING NEGLIGENCE OR OTHERWISE) ARISING IN ANY WAY OUT OF THE USE
// OF THIS SOFTWARE, EVEN IF ADVISED OF THE POSSIBILITY OF SUCH DAMAGE.

//////////////////////////////////////////////////////////////////////////
//
// FpOp Microop templates
//
//////////////////////////////////////////////////////////////////////////

def template MicroFpOpExecute {{
<<<<<<< HEAD
        Fault %(class_name)s::execute(ExecContext *xc,
                Trace::InstRecord *traceData) const
        {
            Fault fault = NoFault;

            DPRINTF(X86, "The data size is %d\n", dataSize);
            %(fp_enable_check)s;
            %(op_decl)s;
            %(op_rd)s;

            if(%(cond_check)s)
            {
                %(code)s;
                %(flag_code)s;
                %(tag_code)s;
                %(top_code)s;
            }
            else
            {
                %(else_code)s;
            }
=======
    Fault
    %(class_name)s::execute(ExecContext *xc,
            Trace::InstRecord *traceData) const
    {
        Fault fault = NoFault;

        DPRINTF(X86, "The data size is %d\n", dataSize);
        %(op_decl)s;
        %(op_rd)s;

        if (%(cond_check)s) {
            %(code)s;
            %(flag_code)s;
            %(tag_code)s;
            %(top_code)s;
        } else {
            %(else_code)s;
        }
>>>>>>> 39f85b7a

        //Write the resulting state to the execution context
        if (fault == NoFault) {
            %(op_wb)s;
        }
        return fault;
    }
}};

def template MicroFpOpDeclare {{
    class %(class_name)s : public %(base_class)s
    {
      private:
        %(reg_idx_arr_decl)s;

      public:
        template <typename ...Args>
        %(class_name)s(ExtMachInst mach_inst, const char *inst_mnem,
                uint64_t set_flags, uint8_t data_size, int8_t _spm,
                Args... args);

        Fault execute(ExecContext *, Trace::InstRecord *) const override;
    };
}};

def template MicroFpOpConstructor {{
    template <typename ...Args>
    %(class_name)s::%(class_name)s(ExtMachInst mach_inst,
            const char *inst_mnem, uint64_t set_flags,
            uint8_t data_size, int8_t _spm, Args... args) :
        %(base_class)s(mach_inst, "%(mnemonic)s", inst_mnem, set_flags,
                %(op_class)s, { args... }, data_size, _spm)
    {
        %(set_reg_idx_arr)s;
        %(constructor)s;
    }
}};

let {{

    # Make these empty strings so that concatenating onto
    # them will always work.
    header_output = ""
    decoder_output = ""
    exec_output = ""

    class FpOpMeta(type):
        def buildCppClasses(self, name, Name, suffix, code, flag_code,
                cond_check, else_code, op_class, operand_types):

            # Globals to stick the output in
            global header_output
            global decoder_output
            global exec_output

            # Stick all the code together so it can be searched at once
            allCode = "|".join((code, flag_code, cond_check, else_code))

            # If there's something optional to do with flags, generate
            # a version without it and fix up this version to use it.
            if flag_code != "" or cond_check != "true":
                self.buildCppClasses(name, Name, suffix,
                        code, "", "true", else_code, op_class, operand_types)
                suffix = "Flags" + suffix

            base = "X86ISA::InstOperands<" + \
                ", ".join(["X86ISA::FpOp"] +
                          [op.cxx_class() for op in operand_types]) + ">"

            # Get everything ready for the substitution
            iop_tag = InstObjParams(name, Name + suffix + "TopTag", base,
                    {"code" : code,
                     "flag_code" : flag_code,
                     "cond_check" : cond_check,
                     "else_code" : else_code,
                     "tag_code" : "FTW = genX87Tags(FTW, TOP, spm);",
                     "top_code" : "TOP = (TOP + spm + 8) % 8;",
                     "op_class" : op_class})
            iop_top = InstObjParams(name, Name + suffix + "Top", base,
                    {"code" : code,
                     "flag_code" : flag_code,
                     "cond_check" : cond_check,
                     "else_code" : else_code,
                     "tag_code" : ";",
                     "top_code" : "TOP = (TOP + spm + 8) % 8;",
                     "op_class" : op_class})
            iop = InstObjParams(name, Name + suffix, base,
                    {"code" : code,
                     "flag_code" : flag_code,
                     "cond_check" : cond_check,
                     "else_code" : else_code,
                     "tag_code" : ";",
                     "top_code" : ";",
                     "op_class" : op_class})

            # Generate the actual code (finally!)
            header_output += MicroFpOpDeclare.subst(iop_tag)
            decoder_output += MicroFpOpConstructor.subst(iop_tag)
            exec_output += MicroFpOpExecute.subst(iop_tag)
            header_output += MicroFpOpDeclare.subst(iop_top)
            decoder_output += MicroFpOpConstructor.subst(iop_top)
            exec_output += MicroFpOpExecute.subst(iop_top)
            header_output += MicroFpOpDeclare.subst(iop)
            decoder_output += MicroFpOpConstructor.subst(iop)
            exec_output += MicroFpOpExecute.subst(iop)


        def __new__(mcls, Name, bases, dict):
            abstract = False
            name = Name.lower()
            if "abstract" in dict:
                abstract = dict['abstract']
                del dict['abstract']

            cls = super().__new__(mcls, Name, bases, dict)
            if not abstract:
                cls.className = Name
                cls.mnemonic = name
                code = cls.code
                flag_code = cls.flag_code
                cond_check = cls.cond_check
                else_code = cls.else_code
                op_class = cls.op_class
                operand_types = cls.operand_types

                # Set up the C++ classes
                mcls.buildCppClasses(cls, name, Name, "",
                        code, flag_code, cond_check, else_code, op_class,
                        operand_types)

                # Hook into the microassembler dict
                global microopClasses
                microopClasses[name] = cls

            return cls

    class FpOp(X86Microop, metaclass=FpOpMeta):
        # This class itself doesn't act as a microop
        abstract = True

        # Default template parameter values
        flag_code = ""
        cond_check = "true"
        else_code = ";"
        op_class = "FloatAddOp"

        def __init__(self, *ops, spm=0,
                SetStatus=False, UpdateFTW=True, dataSize="env.dataSize"):
            self.ops = list(map(str, ops))
            self.spm = spm
            self.dataSize = dataSize
            if SetStatus:
                self.className += "Flags"
            if spm:
                self.className += "Top"
            if spm and UpdateFTW:
                self.className += "Tag"

        def getAllocator(self, microFlags):
            # Ensure there's at least one element to join with ","s.
            op_iter = iter(self.ops)
            ops = list([Type(op_iter).ctor_args() for
                    Type in self.operand_types])
            spm_ops = [str(self.spm)] + ops
            return '''new %(class_name)s(machInst, macrocodeBlock,
                    %(flags)s, %(dataSize)s, %(spm_ops)s)''' % {
                "class_name" : self.className,
                "flags" : self.microFlagsText(microFlags),
                "dataSize" : self.dataSize,
                "spm_ops" : ", ".join(spm_ops)}

    class Fp0Op(FpOp):
        abstract = True
        operand_types = ()
        def __init__(self, **kwargs):
            super().__init__(**kwargs)

    class Fp1Op(FpOp):
        abstract = True
        operand_types = (FloatDestOp)
        def __init__(self, reg1, **kwargs):
            super().__init__(reg1, **kwargs)

    class Fp2Op(FpOp):
        abstract = True
        operand_types = (FloatDestOp, FloatSrc1Op)
        def __init__(self, reg1, reg2, **kwargs):
            super().__init__(reg1, reg2, **kwargs)

    class Fp3Op(FpOp):
        abstract = True
        operand_types = (FloatDestOp, FloatSrc1Op, FloatSrc2Op)
        def __init__(self, reg1, reg2, reg3, **kwargs):
            super().__init__(reg1, reg2, reg3, **kwargs)

    class Movfp(Fp2Op):
        code = 'FpDestReg_uqw = FpSrcReg1_uqw;'
        else_code = 'FpDestReg_uqw = FpDestReg_uqw;'
        cond_check = "checkCondition(ccFlagBits | cfofBits | dfBit | \
                                     ecfBit | ezfBit, src1)"
        op_class = 'IntAluOp'

    class Xorfp(Fp3Op):
        code = 'FpDestReg_uqw = FpSrcReg1_uqw ^ FpSrcReg2_uqw;'

    class Sqrtfp(Fp2Op):
        code = 'FpDestReg = sqrt(FpSrcReg1);'
        op_class = 'FloatSqrtOp'

    class Cosfp(Fp2Op):
        code = 'FpDestReg = cos(FpSrcReg1);'
        op_class = 'FloatSqrtOp'

    class Sinfp(Fp2Op):
        code = 'FpDestReg = sin(FpSrcReg1);'
        op_class = 'FloatSqrtOp'

    class Tanfp(Fp2Op):
        code = 'FpDestReg = tan(FpSrcReg1);'
        op_class = 'FloatSqrtOp'


    # Conversion microops
    class ConvOp(Fp2Op):
        abstract = True
        op_class = 'FloatCvtOp'

    # These probably shouldn't look at the ExtMachInst directly to figure
    # out what size to use and should instead delegate that to the macroop's
    # constructor. That would be more efficient, and it would make the
    # microops a little more modular.
    class Cvtf_i2d(ConvOp):
        operand_types = (FloatDestOp, IntSrc1Op)
        code = '''
            X86IntReg intReg = SrcReg1;
            if (REX_W)
                FpDestReg = intReg.SR;
            else
                FpDestReg = intReg.SE;
            '''

    class Cvtf_i2d_hi(ConvOp):
        operand_types = (FloatDestOp, IntSrc1Op)
        code = 'FpDestReg = bits(SrcReg1, 63, 32);'

    class Cvtf_d2i(ConvOp):
        operand_types = (FoldedDestOp, FloatSrc1Op)
        code = '''
            int64_t intSrcReg1 = static_cast<int64_t>(FpSrcReg1);
            DestReg = merge(DestReg, dest, intSrcReg1, dataSize);
            '''

    # Convert two integers registers representing an 80-bit floating
    # point number to an x87 register.
    class Cvtint_fp80(Fp3Op):
        operand_types = (FloatDestOp, IntSrc1Op, IntSrc2Op)
        code = '''
            uint8_t bits[10];
            *(uint64_t *)(bits + 0) = SrcReg1;
            *(uint16_t *)(bits + 8) = (uint16_t)SrcReg2;
            FpDestReg = loadFloat80(bits);
            '''

    # Convert an x87 register (double) into extended precision and
    # extract the highest 64 bits.
    class Cvtfp80h_int(ConvOp):
        operand_types = (IntDestOp, FloatSrc1Op)
        code = '''
            char bits[10];
            storeFloat80(bits, FpSrcReg1);
            DestReg = *(uint64_t *)(bits + 0);
            '''

    # Convert an x87 register (double) into extended precision and
    # extract the lowest 16 bits.
    class Cvtfp80l_int(ConvOp):
        operand_types = (IntDestOp, FloatSrc1Op)
        code = '''
            char bits[10];
            storeFloat80(bits, FpSrcReg1);
            DestReg = *(uint16_t *)(bits + 8);
            '''

    # These need to consider size at some point. They'll always use doubles
    # for the moment.
    class Addfp(Fp3Op):
        code = 'FpDestReg = FpSrcReg1 + FpSrcReg2;'

    class Mulfp(Fp3Op):
        code = 'FpDestReg = FpSrcReg1 * FpSrcReg2;'
        op_class = 'FloatMultOp'

    class Divfp(Fp3Op):
        code = 'FpDestReg = FpSrcReg1 / FpSrcReg2;'
        op_class = 'FloatDivOp'

    class Subfp(Fp3Op):
        code = 'FpDestReg = FpSrcReg1 - FpSrcReg2;'

    class Yl2xFp(Fp3Op):
        code = '''
            FpDestReg = FpSrcReg2 * (log(FpSrcReg1) / log(2));
        '''
        op_class = 'FloatSqrtOp'

    class PremFp(Fp3Op):
        code = '''
            [[maybe_unused]] RegVal new_fsw = FSW;
            int src1_exp;
            int src2_exp;
            std::frexp(FpSrcReg1, &src1_exp);
            std::frexp(FpSrcReg2, &src2_exp);

            const int d = src2_exp - src1_exp;
            if (d < 64) {
                const int64_t q = std::trunc(FpSrcReg2 / FpSrcReg1);
                FpDestReg = FpSrcReg2 - FpSrcReg1 * q;
                new_fsw &= ~(CC0Bit | CC1Bit | CC2Bit | CC2Bit);
                new_fsw |= (q & 0x1) ? CC1Bit : 0;
                new_fsw |= (q & 0x2) ? CC3Bit : 0;
                new_fsw |= (q & 0x4) ? CC0Bit : 0;
            } else {
                const int n = 42;
                const int64_t qq = std::trunc(
                    FpSrcReg2 / std::ldexp(FpSrcReg1, d - n));
                FpDestReg = FpSrcReg2 - std::ldexp(FpSrcReg1 * qq, d - n);
                new_fsw |= CC2Bit;
            }
        '''
        op_class = 'FloatDivOp'

        flag_code = 'FSW = new_fsw;'

    class Compfp(Fp2Op):
        operand_types = (FloatSrc1Op, FloatSrc2Op)
        # This class sets the condition codes in rflags according to the
        # rules for comparing floating point.
        code = '''
            //               ZF PF CF
            // Unordered      1  1  1
            // Greater than   0  0  0
            // Less than      0  0  1
            // Equal          1  0  0
            //           OF = SF = AF = 0
            ccFlagBits = ccFlagBits & ~(SFBit | AFBit | ZFBit | PFBit);
            cfofBits = cfofBits & ~(OFBit | CFBit);

            if (std::isnan(FpSrcReg1) || std::isnan(FpSrcReg2)) {
                ccFlagBits = ccFlagBits | (ZFBit | PFBit);
                cfofBits = cfofBits | CFBit;
            }
            else if(FpSrcReg1 < FpSrcReg2)
                cfofBits = cfofBits | CFBit;
            else if(FpSrcReg1 == FpSrcReg2)
                ccFlagBits = ccFlagBits | ZFBit;
        '''
        op_class = 'FloatCmpOp'

    class absfp(Fp2Op):
        code = 'FpDestReg = fabs(FpSrcReg1);'
        flag_code = 'FSW = FSW & (~CC1Bit);'

    class chsfp(Fp2Op):
        code = 'FpDestReg = (-1) * (FpSrcReg1);'
        flag_code = 'FSW = FSW & (~CC1Bit);'

    class Pop87(Fp0Op):
        code = ''
        op_class = 'IntAluOp'
}};<|MERGE_RESOLUTION|>--- conflicted
+++ resolved
@@ -43,29 +43,6 @@
 //////////////////////////////////////////////////////////////////////////
 
 def template MicroFpOpExecute {{
-<<<<<<< HEAD
-        Fault %(class_name)s::execute(ExecContext *xc,
-                Trace::InstRecord *traceData) const
-        {
-            Fault fault = NoFault;
-
-            DPRINTF(X86, "The data size is %d\n", dataSize);
-            %(fp_enable_check)s;
-            %(op_decl)s;
-            %(op_rd)s;
-
-            if(%(cond_check)s)
-            {
-                %(code)s;
-                %(flag_code)s;
-                %(tag_code)s;
-                %(top_code)s;
-            }
-            else
-            {
-                %(else_code)s;
-            }
-=======
     Fault
     %(class_name)s::execute(ExecContext *xc,
             Trace::InstRecord *traceData) const
@@ -73,6 +50,7 @@
         Fault fault = NoFault;
 
         DPRINTF(X86, "The data size is %d\n", dataSize);
+        %(fp_enable_check)s;
         %(op_decl)s;
         %(op_rd)s;
 
@@ -84,7 +62,6 @@
         } else {
             %(else_code)s;
         }
->>>>>>> 39f85b7a
 
         //Write the resulting state to the execution context
         if (fault == NoFault) {
