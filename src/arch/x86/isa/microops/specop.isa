// Copyright (c) 2007-2008 The Hewlett-Packard Development Company
// Copyright (c) 2011 Mark D. Hill and David A. Wood
// Copyright (c) 2020 Barkhausen Institut
// All rights reserved.
//
// The license below extends only to copyright in the software and shall
// not be construed as granting a license to any other intellectual
// property including but not limited to intellectual property relating
// to a hardware implementation of the functionality of the software
// licensed hereunder.  You may use the software subject to the license
// terms below provided that you ensure that this notice is replicated
// unmodified and in its entirety in all distributions of the software,
// modified or unmodified, in source code or in binary form.
//
// Redistribution and use in source and binary forms, with or without
// modification, are permitted provided that the following conditions are
// met: redistributions of source code must retain the above copyright
// notice, this list of conditions and the following disclaimer;
// redistributions in binary form must reproduce the above copyright
// notice, this list of conditions and the following disclaimer in the
// documentation and/or other materials provided with the distribution;
// neither the name of the copyright holders nor the names of its
// contributors may be used to endorse or promote products derived from
// this software without specific prior written permission.
//
// THIS SOFTWARE IS PROVIDED BY THE COPYRIGHT HOLDERS AND CONTRIBUTORS
// "AS IS" AND ANY EXPRESS OR IMPLIED WARRANTIES, INCLUDING, BUT NOT
// LIMITED TO, THE IMPLIED WARRANTIES OF MERCHANTABILITY AND FITNESS FOR
// A PARTICULAR PURPOSE ARE DISCLAIMED. IN NO EVENT SHALL THE COPYRIGHT
// OWNER OR CONTRIBUTORS BE LIABLE FOR ANY DIRECT, INDIRECT, INCIDENTAL,
// SPECIAL, EXEMPLARY, OR CONSEQUENTIAL DAMAGES (INCLUDING, BUT NOT
// LIMITED TO, PROCUREMENT OF SUBSTITUTE GOODS OR SERVICES; LOSS OF USE,
// DATA, OR PROFITS; OR BUSINESS INTERRUPTION) HOWEVER CAUSED AND ON ANY
// THEORY OF LIABILITY, WHETHER IN CONTRACT, STRICT LIABILITY, OR TORT
// (INCLUDING NEGLIGENCE OR OTHERWISE) ARISING IN ANY WAY OUT OF THE USE
// OF THIS SOFTWARE, EVEN IF ADVISED OF THE POSSIBILITY OF SUCH DAMAGE.

//////////////////////////////////////////////////////////////////////////
//
// Fault Microop
//
//////////////////////////////////////////////////////////////////////////

def template MicroFaultDeclare {{
    class %(class_name)s : public %(base_class)s
    {
      private:
        %(reg_idx_arr_decl)s;

      public:
        %(class_name)s(ExtMachInst mach_inst, const char *inst_mnem,
                uint64_t set_flags, Fault _fault, uint8_t _cc);

        Fault execute(ExecContext *, Trace::InstRecord *) const override;
    };
}};

def template MicroFaultExecute {{
    Fault
<<<<<<< HEAD
    MicroHalt::execute(ExecContext *xc, Trace::InstRecord * traceData) const
    {
        ThreadContext *tc = xc->tcBase();
        auto *ic = tc->getCpuPtr()->getInterruptController(tc->threadId());
        // don't suspend with pending interrupts
        if (!ic->checkInterrupts())
            xc->tcBase()->suspend();
        return NoFault;
    }
}};

output decoder {{
    MicroFaultBase::MicroFaultBase(
            ExtMachInst machInst, const char * instMnem,
            uint64_t setFlags, Fault _fault, uint8_t _cc) :
        X86MicroopBase(machInst, "fault", instMnem, setFlags, No_OpClass),
                fault(_fault), cc(_cc)
=======
    %(class_name)s::execute(ExecContext *xc,
            Trace::InstRecord *traceData) const
>>>>>>> 39f85b7a
    {
        %(op_decl)s;
        %(op_rd)s;
        if (%(cond_test)s) {
            // Return the fault we were constructed with.
            return fault;
        } else {
            return NoFault;
        }
    }
}};

def template MicroFaultConstructor {{
    %(class_name)s::%(class_name)s(
            ExtMachInst mach_inst, const char *inst_mnem, uint64_t set_flags,
            Fault _fault, uint8_t _cc) :
        %(base_class)s(mach_inst, "fault", inst_mnem, set_flags, No_OpClass,
                { _fault }, _cc)
    {
        %(set_reg_idx_arr)s;
        %(constructor)s;
    }
}};

let {{
    class Fault(X86Microop):
        className = "MicroFault"
        def __init__(self, fault, flags=None):
            self.fault = fault
            if flags:
                if not isinstance(flags, (list, tuple)):
                    raise Exception("flags must be a list or tuple of flags")
                self.cond = " | ".join(flags)
                self.className += "Flags"
            else:
                self.cond = "0"

        def getAllocator(self, microFlags):
            allocator = '''new %(class_name)s(machInst, macrocodeBlock,
                    %(flags)s, %(fault)s, %(cc)s)''' % {
                "class_name" : self.className,
                "flags" : self.microFlagsText(microFlags),
                "fault" : self.fault,
                "cc" : self.cond}
            return allocator

    iop = InstObjParams("fault", "MicroFaultFlags",
            "X86ISA::InstOperands<X86ISA::MicroCondBase, X86ISA::FaultOp>",
            {"code": "",
             "cond_test": "checkCondition(ccFlagBits | cfofBits | dfBit | \
                                          ecfBit | ezfBit, cc)"})
    exec_output = MicroFaultExecute.subst(iop)
    header_output = MicroFaultDeclare.subst(iop)
    decoder_output = MicroFaultConstructor.subst(iop)
    iop = InstObjParams("fault", "MicroFault",
            "X86ISA::InstOperands<X86ISA::MicroCondBase, X86ISA::FaultOp>",
            {"code": "",
             "cond_test": "true"})
    exec_output += MicroFaultExecute.subst(iop)
    header_output += MicroFaultDeclare.subst(iop)
    decoder_output += MicroFaultConstructor.subst(iop)
    microopClasses["fault"] = Fault

    class Halt(X86Microop):
        className = "MicroHalt"
        def __init__(self):
            pass

        def getAllocator(self, microFlags):
            return "new X86ISA::MicroHalt(machInst, macrocodeBlock, %s)" % \
                    self.microFlagsText(microFlags)

    microopClasses["halt"] = Halt
}};

def template MicroFenceOpDeclare {{
    class %(class_name)s : public X86ISA::X86MicroopBase
    {
      private:
        %(reg_idx_arr_decl)s;

      public:
        %(class_name)s(ExtMachInst mach_inst, const char *inst_mnem,
                uint64_t set_flags);

        Fault
        execute(ExecContext *, Trace::InstRecord *) const override
        {
            return NoFault;
        }
    };
}};

def template MicroFenceOpConstructor {{
    %(class_name)s::%(class_name)s(
            ExtMachInst mach_inst, const char *inst_mnem, uint64_t set_flags) :
        %(base_class)s(mach_inst, "%(mnemonic)s", inst_mnem,
                set_flags, %(op_class)s)
    {
        %(set_reg_idx_arr)s;
        %(constructor)s;
    }
}};

let {{
    class MfenceOp(X86Microop):
        def __init__(self):
            self.className = "Mfence"
            self.mnemonic = "mfence"
            self.instFlags = "| (1ULL << StaticInst::IsReadBarrier)" + \
                             "| (1ULL << StaticInst::IsWriteBarrier)"

        def getAllocator(self, microFlags):
            allocString = '''
                    (StaticInstPtr)(new %(class_name)s(machInst,
                        macrocodeBlock, %(flags)s))
            '''
            allocator = allocString % {
                "class_name" : self.className,
                "mnemonic" : self.mnemonic,
                "flags" : self.microFlagsText(microFlags) + self.instFlags}
            return allocator

    microopClasses["mfence"] = MfenceOp
}};

let {{
    # Build up the all register version of this micro op
    iop = InstObjParams("mfence", "Mfence", 'X86MicroopBase',
            {"code" : ""})
    header_output += MicroFenceOpDeclare.subst(iop)
    decoder_output += MicroFenceOpConstructor.subst(iop)
}};<|MERGE_RESOLUTION|>--- conflicted
+++ resolved
@@ -57,28 +57,8 @@
 
 def template MicroFaultExecute {{
     Fault
-<<<<<<< HEAD
-    MicroHalt::execute(ExecContext *xc, Trace::InstRecord * traceData) const
-    {
-        ThreadContext *tc = xc->tcBase();
-        auto *ic = tc->getCpuPtr()->getInterruptController(tc->threadId());
-        // don't suspend with pending interrupts
-        if (!ic->checkInterrupts())
-            xc->tcBase()->suspend();
-        return NoFault;
-    }
-}};
-
-output decoder {{
-    MicroFaultBase::MicroFaultBase(
-            ExtMachInst machInst, const char * instMnem,
-            uint64_t setFlags, Fault _fault, uint8_t _cc) :
-        X86MicroopBase(machInst, "fault", instMnem, setFlags, No_OpClass),
-                fault(_fault), cc(_cc)
-=======
     %(class_name)s::execute(ExecContext *xc,
             Trace::InstRecord *traceData) const
->>>>>>> 39f85b7a
     {
         %(op_decl)s;
         %(op_rd)s;
