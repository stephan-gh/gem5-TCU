/*
 * Copyright (c) 2007 The Hewlett-Packard Development Company
 * Copyright (c) 2018 TU Dresden
 * All rights reserved.
 *
 * The license below extends only to copyright in the software and shall
 * not be construed as granting a license to any other intellectual
 * property including but not limited to intellectual property relating
 * to a hardware implementation of the functionality of the software
 * licensed hereunder.  You may use the software subject to the license
 * terms below provided that you ensure that this notice is replicated
 * unmodified and in its entirety in all distributions of the software,
 * modified or unmodified, in source code or in binary form.
 *
 * Redistribution and use in source and binary forms, with or without
 * modification, are permitted provided that the following conditions are
 * met: redistributions of source code must retain the above copyright
 * notice, this list of conditions and the following disclaimer;
 * redistributions in binary form must reproduce the above copyright
 * notice, this list of conditions and the following disclaimer in the
 * documentation and/or other materials provided with the distribution;
 * neither the name of the copyright holders nor the names of its
 * contributors may be used to endorse or promote products derived from
 * this software without specific prior written permission.
 *
 * THIS SOFTWARE IS PROVIDED BY THE COPYRIGHT HOLDERS AND CONTRIBUTORS
 * "AS IS" AND ANY EXPRESS OR IMPLIED WARRANTIES, INCLUDING, BUT NOT
 * LIMITED TO, THE IMPLIED WARRANTIES OF MERCHANTABILITY AND FITNESS FOR
 * A PARTICULAR PURPOSE ARE DISCLAIMED. IN NO EVENT SHALL THE COPYRIGHT
 * OWNER OR CONTRIBUTORS BE LIABLE FOR ANY DIRECT, INDIRECT, INCIDENTAL,
 * SPECIAL, EXEMPLARY, OR CONSEQUENTIAL DAMAGES (INCLUDING, BUT NOT
 * LIMITED TO, PROCUREMENT OF SUBSTITUTE GOODS OR SERVICES; LOSS OF USE,
 * DATA, OR PROFITS; OR BUSINESS INTERRUPTION) HOWEVER CAUSED AND ON ANY
 * THEORY OF LIABILITY, WHETHER IN CONTRACT, STRICT LIABILITY, OR TORT
 * (INCLUDING NEGLIGENCE OR OTHERWISE) ARISING IN ANY WAY OUT OF THE USE
 * OF THIS SOFTWARE, EVEN IF ADVISED OF THE POSSIBILITY OF SUCH DAMAGE.
 */

#include "arch/x86/fs_workload.hh"

#include "arch/x86/bios/acpi.hh"
#include "arch/x86/bios/intelmp.hh"
#include "arch/x86/bios/smbios.hh"
#include "arch/x86/faults.hh"
#include "base/loader/object_file.hh"
#include "cpu/thread_context.hh"
#include "debug/ACPI.hh"
#include "params/X86FsWorkload.hh"
#include "sim/system.hh"
#include "sim/m3_system.hh"

namespace gem5
{

namespace X86ISA
{

FsWorkload::FsWorkload(const Params &p) : KernelWorkload(p),
    smbiosTable(p.smbios_table),
    mpFloatingPointer(p.intel_mp_pointer),
    mpConfigTable(p.intel_mp_table),
    rsdp(p.acpi_description_table_pointer),
<<<<<<< HEAD
    entry(p.entry)
=======
    enable_osxsave(p.enable_osxsave)
>>>>>>> bae34876
{}

void
installSegDesc(ThreadContext *tc, int seg, SegDescriptor desc, bool longmode)
{
    bool honorBase = !longmode || seg == segment_idx::Fs ||
                                  seg == segment_idx::Gs;

    SegAttr attr = 0;

    attr.dpl = desc.dpl;
    attr.unusable = 0;
    attr.defaultSize = desc.d;
    attr.longMode = desc.l;
    attr.avl = desc.avl;
    attr.granularity = desc.g;
    attr.present = desc.p;
    attr.system = desc.s;
    attr.type = desc.type;
    if (desc.s) {
        if (desc.type.codeOrData) {
            // Code segment
            attr.expandDown = 0;
            attr.readable = desc.type.r;
            attr.writable = 0;
        } else {
            // Data segment
            attr.expandDown = desc.type.e;
            attr.readable = 1;
            attr.writable = desc.type.w;
        }
    } else {
        attr.readable = 1;
        attr.writable = 1;
        attr.expandDown = 0;
    }

    tc->setMiscReg(misc_reg::segBase(seg), desc.base);
    tc->setMiscReg(misc_reg::segEffBase(seg), honorBase ? desc.base : 0);
    tc->setMiscReg(misc_reg::segLimit(seg), desc.limit);
    tc->setMiscReg(misc_reg::segAttr(seg), (RegVal)attr);
}

void
FsWorkload::initState()
{
    KernelWorkload::initState();

    M3System *m3sys = dynamic_cast<M3System*>(system);
    if(m3sys) {
        if(!m3sys->started())
            return;
    }

    for (auto *tc: system->threads) {
        X86ISA::InitInterrupt(0).invoke(tc);

        if (tc->contextId() == 0) {
            tc->activate();
        } else {
            // This is an application processor (AP). It should be initialized
            // to look like only the BIOS POST has run on it and put then put
            // it into a halted state.
            tc->suspend();
        }
    }

    fatal_if(!kernelObj && entry == 0, "No kernel to load and no entry point.");

    fatal_if(kernelObj && kernelObj->getArch() == loader::I386,
             "Loading a 32 bit x86 kernel is not supported.");

    ThreadContext *tc = system->threads[0];
    auto phys_proxy = system->physProxy;

    // This is the boot strap processor (BSP). Initialize it to look like
    // the boot loader has just turned control over to the 64 bit OS. We
    // won't actually set up real mode or legacy protected mode descriptor
    // tables because we aren't executing any code that would require
    // them. We do, however toggle the control bits in the correct order
    // while allowing consistency checks and the underlying mechansims
    // just to be safe.

    const int NumPDTs = 4;

    const Addr PageMapLevel4 = 0x70000;
    const Addr PageDirPtrTable = 0x71000;
    const Addr PageDirTable[NumPDTs] =
        {0x72000, 0x73000, 0x74000, 0x75000};
    const Addr GDTBase = 0x76000;

    const int PML4Bits = 9;
    const int PDPTBits = 9;
    const int PDTBits = 9;

    /*
     * Set up the gdt.
     */
    uint8_t numGDTEntries = 0;
    // Place holder at selector 0
    uint64_t nullDescriptor = 0;
    phys_proxy.writeBlob(GDTBase + numGDTEntries * 8, &nullDescriptor, 8);
    numGDTEntries++;

    SegDescriptor initDesc = 0;
    initDesc.type.codeOrData = 0; // code or data type
    initDesc.type.c = 0;          // conforming
    initDesc.type.r = 1;          // readable
    initDesc.dpl = 0;             // privilege
    initDesc.p = 1;               // present
    initDesc.l = 1;               // longmode - 64 bit
    initDesc.d = 0;               // operand size
    initDesc.g = 1;               // granularity
    initDesc.s = 1;               // system segment
    initDesc.limit = 0xFFFFFFFF;
    initDesc.base = 0;

    // 64 bit code segment
    SegDescriptor csDesc = initDesc;
    csDesc.type.codeOrData = 1;
    csDesc.dpl = 0;
    // Because we're dealing with a pointer and I don't think it's
    // guaranteed that there isn't anything in a nonvirtual class between
    // it's beginning in memory and it's actual data, we'll use an
    // intermediary.
    uint64_t csDescVal = csDesc;
    phys_proxy.writeBlob(GDTBase + numGDTEntries * 8, (&csDescVal), 8);

    numGDTEntries++;

    SegSelector cs = 0;
    cs.si = numGDTEntries - 1;

    tc->setMiscReg(misc_reg::Cs, (RegVal)cs);

    // 32 bit data segment
    SegDescriptor dsDesc = initDesc;
    dsDesc.type.e = 0;
    dsDesc.type.w = 1;
    dsDesc.d = 1;
    dsDesc.baseHigh = 0;
    dsDesc.baseLow = 0;

    uint64_t dsDescVal = dsDesc;
    phys_proxy.writeBlob(GDTBase + numGDTEntries * 8, (&dsDescVal), 8);

    numGDTEntries++;

    SegSelector ds = 0;
    ds.si = numGDTEntries - 1;

    tc->setMiscReg(misc_reg::Ds, (RegVal)ds);
    tc->setMiscReg(misc_reg::Es, (RegVal)ds);
    tc->setMiscReg(misc_reg::Fs, (RegVal)ds);
    tc->setMiscReg(misc_reg::Gs, (RegVal)ds);
    tc->setMiscReg(misc_reg::Ss, (RegVal)ds);

    tc->setMiscReg(misc_reg::Tsl, 0);
    SegAttr ldtAttr = 0;
    ldtAttr.unusable = 1;
    tc->setMiscReg(misc_reg::TslAttr, ldtAttr);
    tc->setMiscReg(misc_reg::TsgBase, GDTBase);
    tc->setMiscReg(misc_reg::TsgLimit, 8 * numGDTEntries - 1);

    SegDescriptor tssDesc = initDesc;
    tssDesc.type = 0xB;
    tssDesc.s = 0;

    uint64_t tssDescVal = tssDesc;
    phys_proxy.writeBlob(GDTBase + numGDTEntries * 8, (&tssDescVal), 8);

    numGDTEntries++;

    SegSelector tss = 0;
    tss.si = numGDTEntries - 1;

    tc->setMiscReg(misc_reg::Tr, (RegVal)tss);
    installSegDesc(tc, segment_idx::Tr, tssDesc, true);

    /*
     * Identity map the first 4GB of memory. In order to map this region
     * of memory in long mode, there needs to be one actual page map level
     * 4 entry which points to one page directory pointer table which
     * points to 4 different page directory tables which are full of two
     * megabyte pages. All of the other entries in valid tables are set
     * to indicate that they don't pertain to anything valid and will
     * cause a fault if used.
     */

    // Put valid values in all of the various table entries which indicate
    // that those entries don't point to further tables or pages. Then
    // set the values of those entries which are needed.

    // Page Map Level 4

    // read/write, user, not present
    uint64_t pml4e = htole<uint64_t>(0x6);
    for (int offset = 0; offset < (1 << PML4Bits) * 8; offset += 8)
        phys_proxy.writeBlob(PageMapLevel4 + offset, (&pml4e), 8);
    // Point to the only PDPT
    pml4e = htole<uint64_t>(0x7 | PageDirPtrTable);
    phys_proxy.writeBlob(PageMapLevel4, (&pml4e), 8);

    // Page Directory Pointer Table

    // read/write, user, not present
    uint64_t pdpe = htole<uint64_t>(0x6);
    for (int offset = 0; offset < (1 << PDPTBits) * 8; offset += 8)
        phys_proxy.writeBlob(PageDirPtrTable + offset, &pdpe, 8);
    // Point to the PDTs
    for (int table = 0; table < NumPDTs; table++) {
        pdpe = htole<uint64_t>(0x7 | PageDirTable[table]);
        if (table == NumPDTs - 1)
            pdpe |= htole<uint64_t>(1 << 4);
        phys_proxy.writeBlob(PageDirPtrTable + table * 8, &pdpe, 8);
    }

    // Page Directory Tables

    Addr base = 0;
    const Addr pageSize = 2 << 20;
    for (int table = 0; table < NumPDTs; table++) {
        for (int offset = 0; offset < (1 << PDTBits) * 8; offset += 8) {
            // read/write, user, present, 4MB
            uint64_t pdte = htole(0x87 | base);
            if (table == NumPDTs - 1)
                pdte |= htole<uint64_t>(1 << 4);
            phys_proxy.writeBlob(PageDirTable[table] + offset, &pdte, 8);
            base += pageSize;
        }
    }

    /*
     * Transition from real mode all the way up to Long mode
     */
    CR0 cr0 = tc->readMiscRegNoEffect(misc_reg::Cr0);
    // Turn off paging.
    cr0.pg = 0;
    tc->setMiscReg(misc_reg::Cr0, cr0);
    // Turn on protected mode.
    cr0.pe = 1;
    tc->setMiscReg(misc_reg::Cr0, cr0);

    CR4 cr4 = tc->readMiscRegNoEffect(misc_reg::Cr4);
    // Turn on pae.
    cr4.pae = 1;
    cr4.osxsave = enable_osxsave;
    tc->setMiscReg(misc_reg::Cr4, cr4);

    // Point to the page tables.
    tc->setMiscReg(misc_reg::Cr3, PageMapLevel4);

    Efer efer = tc->readMiscRegNoEffect(misc_reg::Efer);
    // Enable long mode.
    efer.lme = 1;
    tc->setMiscReg(misc_reg::Efer, efer);

    // Start using longmode segments.
    installSegDesc(tc, segment_idx::Cs, csDesc, true);
    installSegDesc(tc, segment_idx::Ds, dsDesc, true);
    installSegDesc(tc, segment_idx::Es, dsDesc, true);
    installSegDesc(tc, segment_idx::Fs, dsDesc, true);
    installSegDesc(tc, segment_idx::Gs, dsDesc, true);
    installSegDesc(tc, segment_idx::Ss, dsDesc, true);

    // Activate long mode.
    cr0.pg = 1;
    tc->setMiscReg(misc_reg::Cr0, cr0);

    tc->pcState(kernelObj ? kernelObj->entryPoint() : entry);

    // We should now be in long mode. Yay!

    Addr ebdaPos = 0xF0000;
    Addr fixed, table;

    // Write out the SMBios/DMI table.
    writeOutSMBiosTable(ebdaPos, fixed, table);
    ebdaPos += (fixed + table);
    ebdaPos = roundUp(ebdaPos, 16);

    // Write out the Intel MP Specification configuration table.
    writeOutMPTable(ebdaPos, fixed, table);
    ebdaPos += (fixed + table);

    // Write out ACPI tables
    writeOutACPITables(ebdaPos, table);
    ebdaPos += table;
}

void
FsWorkload::writeOutSMBiosTable(Addr header,
        Addr &headerSize, Addr &structSize, Addr table)
{
    // If the table location isn't specified, just put it after the header.
    // The header size as of the 2.5 SMBios specification is 0x1F bytes.
    if (!table)
        table = header + 0x1F;
    smbiosTable->setTableAddr(table);

    smbiosTable->writeOut(system->physProxy, header, headerSize, structSize);

    // Do some bounds checking to make sure we at least didn't step on
    // ourselves.
    assert(header > table || header + headerSize <= table);
    assert(table > header || table + structSize <= header);
}

void
FsWorkload::writeOutMPTable(Addr fp, Addr &fpSize, Addr &tableSize, Addr table)
{
    // If the table location isn't specified and it exists, just put
    // it after the floating pointer. The fp size as of the 1.4 Intel MP
    // specification is 0x10 bytes.
    if (mpConfigTable) {
        if (!table)
            table = fp + 0x10;
        mpFloatingPointer->setTableAddr(table);
    }

    fpSize = mpFloatingPointer->writeOut(system->physProxy, fp);
    if (mpConfigTable)
        tableSize = mpConfigTable->writeOut(system->physProxy, table);
    else
        tableSize = 0;

    // Do some bounds checking to make sure we at least didn't step on
    // ourselves and the fp structure was the size we thought it was.
    assert(fp > table || fp + fpSize <= table);
    assert(table > fp || table + tableSize <= fp);
    assert(fpSize == 0x10);
}

void
FsWorkload::writeOutACPITables(Addr fp, Addr &fpSize)
{
    fpSize = 0;
    if (rsdp) {
        ACPI::LinearAllocator alloc(fp, 0x000FFFFF);
        rsdp->write(system->physProxy, alloc);
        fpSize = alloc.alloc(0, 0) - fp;
        DPRINTF(ACPI, "Wrote ACPI tables to memory at %llx with size %llx.\n",
                fp, fpSize);
    }
}

} // namespace X86ISA
} // namespace gem5<|MERGE_RESOLUTION|>--- conflicted
+++ resolved
@@ -60,11 +60,8 @@
     mpFloatingPointer(p.intel_mp_pointer),
     mpConfigTable(p.intel_mp_table),
     rsdp(p.acpi_description_table_pointer),
-<<<<<<< HEAD
+    enable_osxsave(p.enable_osxsave),
     entry(p.entry)
-=======
-    enable_osxsave(p.enable_osxsave)
->>>>>>> bae34876
 {}
 
 void
