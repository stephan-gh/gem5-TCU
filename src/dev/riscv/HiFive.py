# Copyright (c) 2021 Huawei International
# Copyright (c) 2022 EXAscale Performance SYStems (EXAPSYS)
# Copyright (c) 2023 Google LLC
# All rights reserved.
#
# The license below extends only to copyright in the software and shall
# not be construed as granting a license to any other intellectual
# property including but not limited to intellectual property relating
# to a hardware implementation of the functionality of the software
# licensed hereunder.  You may use the software subject to the license
# terms below provided that you ensure that this notice is replicated
# unmodified and in its entirety in all distributions of the software,
# modified or unmodified, in source code or in binary form.
#
# Redistribution and use in source and binary forms, with or without
# modification, are permitted provided that the following conditions are
# met: redistributions of source code must retain the above copyright
# notice, this list of conditions and the following disclaimer;
# redistributions in binary form must reproduce the above copyright
# notice, this list of conditions and the following disclaimer in the
# documentation and/or other materials provided with the distribution;
# neither the name of the copyright holders nor the names of its
# contributors may be used to endorse or promote products derived from
# this software without specific prior written permission.
#
# THIS SOFTWARE IS PROVIDED BY THE COPYRIGHT HOLDERS AND CONTRIBUTORS
# "AS IS" AND ANY EXPRESS OR IMPLIED WARRANTIES, INCLUDING, BUT NOT
# LIMITED TO, THE IMPLIED WARRANTIES OF MERCHANTABILITY AND FITNESS FOR
# A PARTICULAR PURPOSE ARE DISCLAIMED. IN NO EVENT SHALL THE COPYRIGHT
# OWNER OR CONTRIBUTORS BE LIABLE FOR ANY DIRECT, INDIRECT, INCIDENTAL,
# SPECIAL, EXEMPLARY, OR CONSEQUENTIAL DAMAGES (INCLUDING, BUT NOT
# LIMITED TO, PROCUREMENT OF SUBSTITUTE GOODS OR SERVICES; LOSS OF USE,
# DATA, OR PROFITS; OR BUSINESS INTERRUPTION) HOWEVER CAUSED AND ON ANY
# THEORY OF LIABILITY, WHETHER IN CONTRACT, STRICT LIABILITY, OR TORT
# (INCLUDING NEGLIGENCE OR OTHERWISE) ARISING IN ANY WAY OUT OF THE USE
# OF THIS SOFTWARE, EVEN IF ADVISED OF THE POSSIBILITY OF SUCH DAMAGE.

from m5.objects.Platform import Platform
from m5.objects.PMAChecker import PMAChecker
from m5.objects.Clint import Clint
from m5.objects.Plic import Plic
from m5.objects.RTC import RiscvRTC
from m5.objects.Uart import RiscvUart8250
from m5.objects.Terminal import Terminal
from m5.params import *
from m5.proxy import *
from m5.util.fdthelper import *

from m5.objects.PciHost import GenericPciHost


class GenericRiscvPciHost(GenericPciHost):
    type = "GenericRiscvPciHost"
    cxx_header = "dev/riscv/pci_host.hh"
    cxx_class = "gem5::GenericRiscvPciHost"
    int_base = Param.Int(
        0x10, "Base number used as interrupt line and PLIC source."
    )
    int_count = Param.Unsigned(
        4, "Maximum number of interrupts used by this host"
    )
    # This python parameter can be used in configuration scripts to turn
    # on/off the fdt dma-coherent flag when doing dtb autogeneration
    _dma_coherent = True


class HiFiveBase(Platform):
    """HiFive Base Abstract Platform

    Implementation:
        This is the base class for SiFive's HiFive
        board series. It contains the CLINT and PLIC
        interrupt controllers, Uart and Disk.

    Driving CLINT:
        CLINT has an interrupt pin which increments
        mtime. It can be connected to any interrupt
        source pin which acts as the RTCCLK pin. An
        abstract RTC wrapper called RiscvRTC can be
        used.

    Driving PLIC:
        PLIC handles external interrupts. Interrupt
        PioDevices should inherit from PlicIntDevice
        (PCI and DMA not yet implemented). It contains
        a parameter interrupt_id which should be used
        to call platform->postPciInt(id).

        All PLIC interrupt devices should be returned
        by _off_chip_devices().
    """

    type = "HiFiveBase"
    cxx_header = "dev/riscv/hifive.hh"
    cxx_class = "gem5::HiFiveBase"

    # CLINT
    clint = Param.Clint(NULL, "CLINT")

    # PLIC
    plic = Param.PlicBase(NULL, "PLIC")

    # Int source ID to redirect console interrupts to
    # Set to 0 if using a pci interrupt for Uart instead
    uart_int_id = Param.Int(0, "PLIC Uart interrupt ID")

    def _on_chip_devices(self):
        """Returns a list of on-chip peripherals"""
        return []

    def _off_chip_devices(self):
        """Returns a list of off-chip peripherals"""
        return []

    def _on_chip_ranges(self):
        """Returns a list of on-chip peripherals
        address range
        """
        return [
            AddrRange(dev.pio_addr, size=dev.pio_size)
            for dev in self._on_chip_devices()
        ]

    def _off_chip_ranges(self):
        """Returns a list of off-chip peripherals
        address range
        """
        return [
            AddrRange(dev.pio_addr, size=dev.pio_size)
            for dev in self._off_chip_devices()
        ]

    def attachOnChipIO(self, bus):
        """Attach on-chip IO devices, needs modification
        to support DMA
        """
        for device in self._on_chip_devices():
            device.pio = bus.mem_side_ports

    def attachOffChipIO(self, bus):
        """Attach off-chip IO devices, needs modification
        to support DMA
        """
        for device in self._off_chip_devices():
            device.pio = bus.mem_side_ports


class HiFive(HiFiveBase):
    """HiFive Platform

    Implementation:
        Implementation details are based on SiFive
        FU540-C000. https://sifive.cdn.prismic.io/
        sifive/b5e7a29c-d3c2-44ea-85fb-acc1df282e2
        1_FU540-C000-v1p3.pdf

    Setup:
        The following sections outline the required
        setup for a RISC-V HiFive platform. See
        configs/example/riscv/fs_linux.py for example.

    Uart:
        The HiFive platform also has an uart_int_id.
        This is because Uart8250 uses postConsoleInt
        instead of postPciInt. In the future if a Uart
        that inherits PlicIntDevice is implemented,
        this can be removed.

    Disk:
        See fs_linux.py for setup example.

    PMAChecker:
        The PMAChecker will be attached to the MMU of
        each CPU (which allows them to differ). See
        fs_linux.py for setup example.
    """

    # CLINT
    clint = Clint(pio_addr=0x2000000)

    # PLIC
    plic = Plic(pio_addr=0xC000000)

<<<<<<< HEAD
=======
    # PCI
    pci_host = GenericRiscvPciHost(
        conf_base=0x30000000,
        conf_size="256MB",
        conf_device_bits=12,
        pci_pio_base=0x2F000000,
        pci_mem_base=0x40000000,
    )

>>>>>>> 6835f066
    # Uart
    uart = RiscvUart8250(pio_addr=0x10000000)
    # Int source ID to redirect console interrupts to
    # Set to 0 if using a pci interrupt for Uart instead
    uart_int_id = 0xA
    terminal = Terminal()

    def _on_chip_devices(self):
        """Returns a list of on-chip peripherals"""
        return [self.clint, self.plic]

    def _off_chip_devices(self):
        """Returns a list of off-chip peripherals"""
        devices = [self.uart]
        if hasattr(self, "disks"):
            for d in self.disks:
                devices.append(d)
        if hasattr(self, "rng"):
            devices.append(self.rng)
        return devices

    def attachPlic(self):
<<<<<<< HEAD
        """Count number of PLIC interrupt sources
        """
        plic_srcs = [self.uart_int_id]
=======
        """Count and set number of PLIC interrupt sources"""
        plic_srcs = [
            self.uart_int_id,
            self.pci_host.int_base + self.pci_host.int_count,
        ]
>>>>>>> 6835f066
        for device in self._off_chip_devices():
            if hasattr(device, "interrupt_id"):
                plic_srcs.append(device.interrupt_id)
        self.plic.n_src = max(plic_srcs) + 1

    def setNumCores(self, num_cpu):
        """Sets the PLIC and CLINT to have the right number of threads and
        contexts. Assumes that the cores have a single hardware thread.
        """
        self.plic.n_contexts = num_cpu * 2
        self.clint.num_threads = num_cpu

    def generateDeviceTree(self, state):
        cpus_node = FdtNode("cpus")
        cpus_node.append(FdtPropertyWords("timebase-frequency", [1_000]))
        yield cpus_node

        node = FdtNode("soc")
        local_state = FdtState(addr_cells=2, size_cells=2)
        node.append(local_state.addrCellsProperty())
        node.append(local_state.sizeCellsProperty())
        node.append(FdtProperty("ranges"))
        node.appendCompatible(["simple-bus"])

        for subnode in self.recurseDeviceTree(local_state):
            node.append(subnode)

        yield node

    # For generating devicetree
    _cpu_count = 0

    def annotateCpuDeviceNode(self, cpu, state):
        cpu.append(FdtPropertyStrings("mmu-type", "riscv,sv48"))
        cpu.append(FdtPropertyStrings("status", "okay"))
        cpu.append(FdtPropertyStrings("riscv,isa", "rv64imafdcsu"))
        cpu.appendCompatible(["riscv"])

        int_node = FdtNode("interrupt-controller")
        int_state = FdtState(interrupt_cells=1)
        int_node.append(int_state.interruptCellsProperty())
        int_node.append(FdtProperty("interrupt-controller"))
        int_node.appendCompatible("riscv,cpu-intc")

        cpus = self.system.unproxy(self).cpu
        phandle = int_state.phandle(cpus[self._cpu_count])
        self._cpu_count += 1
        int_node.append(FdtPropertyWords("phandle", [phandle]))

        cpu.append(int_node)<|MERGE_RESOLUTION|>--- conflicted
+++ resolved
@@ -181,8 +181,6 @@
     # PLIC
     plic = Plic(pio_addr=0xC000000)
 
-<<<<<<< HEAD
-=======
     # PCI
     pci_host = GenericRiscvPciHost(
         conf_base=0x30000000,
@@ -192,7 +190,6 @@
         pci_mem_base=0x40000000,
     )
 
->>>>>>> 6835f066
     # Uart
     uart = RiscvUart8250(pio_addr=0x10000000)
     # Int source ID to redirect console interrupts to
@@ -215,17 +212,11 @@
         return devices
 
     def attachPlic(self):
-<<<<<<< HEAD
-        """Count number of PLIC interrupt sources
-        """
-        plic_srcs = [self.uart_int_id]
-=======
         """Count and set number of PLIC interrupt sources"""
         plic_srcs = [
             self.uart_int_id,
             self.pci_host.int_base + self.pci_host.int_count,
         ]
->>>>>>> 6835f066
         for device in self._off_chip_devices():
             if hasattr(device, "interrupt_id"):
                 plic_srcs.append(device.interrupt_id)
