/*
 * Copyright (c) 2013-2017,2019 ARM Limited
 * All rights reserved
 *
 * The license below extends only to copyright in the software and shall
 * not be construed as granting a license to any other intellectual
 * property including but not limited to intellectual property relating
 * to a hardware implementation of the functionality of the software
 * licensed hereunder.  You may use the software subject to the license
 * terms below provided that you ensure that this notice is replicated
 * unmodified and in its entirety in all distributions of the software,
 * modified or unmodified, in source code or in binary form.
 *
 * Redistribution and use in source and binary forms, with or without
 * modification, are permitted provided that the following conditions are
 * met: redistributions of source code must retain the above copyright
 * notice, this list of conditions and the following disclaimer;
 * redistributions in binary form must reproduce the above copyright
 * notice, this list of conditions and the following disclaimer in the
 * documentation and/or other materials provided with the distribution;
 * neither the name of the copyright holders nor the names of its
 * contributors may be used to endorse or promote products derived from
 * this software without specific prior written permission.
 *
 * THIS SOFTWARE IS PROVIDED BY THE COPYRIGHT HOLDERS AND CONTRIBUTORS
 * "AS IS" AND ANY EXPRESS OR IMPLIED WARRANTIES, INCLUDING, BUT NOT
 * LIMITED TO, THE IMPLIED WARRANTIES OF MERCHANTABILITY AND FITNESS FOR
 * A PARTICULAR PURPOSE ARE DISCLAIMED. IN NO EVENT SHALL THE COPYRIGHT
 * OWNER OR CONTRIBUTORS BE LIABLE FOR ANY DIRECT, INDIRECT, INCIDENTAL,
 * SPECIAL, EXEMPLARY, OR CONSEQUENTIAL DAMAGES (INCLUDING, BUT NOT
 * LIMITED TO, PROCUREMENT OF SUBSTITUTE GOODS OR SERVICES; LOSS OF USE,
 * DATA, OR PROFITS; OR BUSINESS INTERRUPTION) HOWEVER CAUSED AND ON ANY
 * THEORY OF LIABILITY, WHETHER IN CONTRACT, STRICT LIABILITY, OR TORT
 * (INCLUDING NEGLIGENCE OR OTHERWISE) ARISING IN ANY WAY OUT OF THE USE
 * OF THIS SOFTWARE, EVEN IF ADVISED OF THE POSSIBILITY OF SUCH DAMAGE.
 *
 * Authors: Stephan Diestelhorst
 */

/**
 * @file
 * Implementation of a snoop filter.
 */

#include "mem/snoop_filter.hh"

#include "base/logging.hh"
#include "base/trace.hh"
#include "debug/SnoopFilter.hh"
#include "sim/system.hh"

const int SnoopFilter::SNOOP_MASK_SIZE;

void
SnoopFilter::eraseIfNullEntry(SnoopFilterCache::iterator& sf_it)
{
    SnoopItem& sf_item = sf_it->second;
    if ((sf_item.requested | sf_item.holder).none()) {
        cachedLocations.erase(sf_it);
        DPRINTF(SnoopFilter, "%s:   Removed SF entry.\n",
                __func__);
    }
}

std::pair<SnoopFilter::SnoopList, Cycles>
SnoopFilter::lookupRequest(const Packet* cpkt, const SlavePort& slave_port)
{
    DPRINTF(SnoopFilter, "%s: src %s packet %s\n", __func__,
            slave_port.name(), cpkt->print());

    // check if the packet came from a cache
    bool allocate = !cpkt->req->isUncacheable() && slave_port.isSnooping() &&
        cpkt->fromCache();
    Addr line_addr = cpkt->getBlockAddr(linesize);
    if (cpkt->isSecure()) {
        line_addr |= LineSecure;
    }
    SnoopMask req_port = portToMask(slave_port);
    reqLookupResult = cachedLocations.find(line_addr);
    bool is_hit = (reqLookupResult != cachedLocations.end());

    // If the snoop filter has no entry, and we should not allocate,
    // do not create a new snoop filter entry, simply return a NULL
    // portlist.
    if (!is_hit && !allocate)
        return snoopDown(lookupLatency);

    // If no hit in snoop filter create a new element and update iterator
    if (!is_hit)
        reqLookupResult = cachedLocations.emplace(line_addr, SnoopItem()).first;
    SnoopItem& sf_item = reqLookupResult->second;
    SnoopMask interested = sf_item.holder | sf_item.requested;

    // Store unmodified value of snoop filter item in temp storage in
    // case we need to revert because of a send retry in
    // updateRequest.
    retryItem = sf_item;

    totRequests++;
    if (is_hit) {
        if (interested.count() == 1)
            hitSingleRequests++;
        else
            hitMultiRequests++;
    }

    DPRINTF(SnoopFilter, "%s:   SF value %x.%x\n",
            __func__, sf_item.requested, sf_item.holder);

    // If we are not allocating, we are done
    if (!allocate)
        return snoopSelected(maskToPortList(interested & ~req_port),
                             lookupLatency);

    if (cpkt->needsResponse()) {
        if (!cpkt->cacheResponding()) {
            // Max one request per address per port
            panic_if((sf_item.requested & req_port).any(),
                     "double request :( SF value %x.%x\n",
                     sf_item.requested, sf_item.holder);

            // Mark in-flight requests to distinguish later on
            sf_item.requested |= req_port;
            DPRINTF(SnoopFilter, "%s:   new SF value %x.%x\n",
                    __func__,  sf_item.requested, sf_item.holder);
        } else {
            // NOTE: The memInhibit might have been asserted by a cache closer
            // to the CPU, already -> the response will not be seen by this
            // filter -> we do not need to keep the in-flight request, but make
            // sure that we know that that cluster has a copy
            panic_if((sf_item.holder & req_port).none(),
                     "Need to hold the value!");
            DPRINTF(SnoopFilter,
                    "%s: not marking request. SF value %x.%x\n",
                    __func__,  sf_item.requested, sf_item.holder);
        }
    } else { // if (!cpkt->needsResponse())
        assert(cpkt->isEviction());
        // make sure that the sender actually had the line
<<<<<<< HEAD
        // XXX: there is probably something wrong, but currently it is sufficient to just disable
        // the following panic_if. this occurred very rarely and I have no idea why. I think, for
        // us it is not really important and thus it's fine to just continue if that happens.
        // panic_if(!(sf_item.holder & req_port), "requester %x is not a "
        //          "holder :( SF value %x.%x\n", req_port,
        //          sf_item.requested, sf_item.holder);

=======
        panic_if((sf_item.holder & req_port).none(), "requester %x is not a " \
                 "holder :( SF value %x.%x\n", req_port,
                 sf_item.requested, sf_item.holder);
>>>>>>> 28059ffc
        // CleanEvicts and Writebacks -> the sender and all caches above
        // it may not have the line anymore.
        if (!cpkt->isBlockCached()) {
            sf_item.holder &= ~req_port;
            DPRINTF(SnoopFilter, "%s:   new SF value %x.%x\n",
                    __func__,  sf_item.requested, sf_item.holder);
        }
    }

    return snoopSelected(maskToPortList(interested & ~req_port), lookupLatency);
}

void
SnoopFilter::finishRequest(bool will_retry, Addr addr, bool is_secure)
{
    if (reqLookupResult != cachedLocations.end()) {
        // since we rely on the caller, do a basic check to ensure
        // that finishRequest is being called following lookupRequest
        Addr line_addr = (addr & ~(Addr(linesize - 1)));
        if (is_secure) {
            line_addr |= LineSecure;
        }
        assert(reqLookupResult->first == line_addr);
        if (will_retry) {
            // Undo any changes made in lookupRequest to the snoop filter
            // entry if the request will come again. retryItem holds
            // the previous value of the snoopfilter entry.
            reqLookupResult->second = retryItem;

            DPRINTF(SnoopFilter, "%s:   restored SF value %x.%x\n",
                    __func__,  retryItem.requested, retryItem.holder);
        }

        eraseIfNullEntry(reqLookupResult);
    }
}

std::pair<SnoopFilter::SnoopList, Cycles>
SnoopFilter::lookupSnoop(const Packet* cpkt)
{
    DPRINTF(SnoopFilter, "%s: packet %s\n", __func__, cpkt->print());

    assert(cpkt->isRequest());

    Addr line_addr = cpkt->getBlockAddr(linesize);
    if (cpkt->isSecure()) {
        line_addr |= LineSecure;
    }
    auto sf_it = cachedLocations.find(line_addr);
    bool is_hit = (sf_it != cachedLocations.end());

    panic_if(!is_hit && (cachedLocations.size() >= maxEntryCount),
             "snoop filter exceeded capacity of %d cache blocks\n",
             maxEntryCount);

    // If the snoop filter has no entry, simply return a NULL
    // portlist, there is no point creating an entry only to remove it
    // later
    if (!is_hit)
        return snoopDown(lookupLatency);

    SnoopItem& sf_item = sf_it->second;

    DPRINTF(SnoopFilter, "%s:   old SF value %x.%x\n",
            __func__, sf_item.requested, sf_item.holder);

    SnoopMask interested = (sf_item.holder | sf_item.requested);

    totSnoops++;

    if (interested.count() == 1)
        hitSingleSnoops++;
    else
        hitMultiSnoops++;

    // ReadEx and Writes require both invalidation and exlusivity, while reads
    // require neither. Writebacks on the other hand require exclusivity but
    // not the invalidation. Previously Writebacks did not generate upward
    // snoops so this was never an issue. Now that Writebacks generate snoops
    // we need a special case for Writebacks. Additionally cache maintenance
    // operations can generate snoops as they clean and/or invalidate all
    // caches down to the specified point of reference.
    assert(cpkt->isWriteback() || cpkt->req->isUncacheable() ||
           (cpkt->isInvalidate() == cpkt->needsWritable()) ||
           cpkt->req->isCacheMaintenance());
    if (cpkt->isInvalidate() && sf_item.requested.none()) {
        // Early clear of the holder, if no other request is currently going on
        // @todo: This should possibly be updated even though we do not filter
        // upward snoops
        sf_item.holder = 0;
    }

    eraseIfNullEntry(sf_it);
    DPRINTF(SnoopFilter, "%s:   new SF value %x.%x interest: %x \n",
            __func__, sf_item.requested, sf_item.holder, interested);

    return snoopSelected(maskToPortList(interested), lookupLatency);
}

void
SnoopFilter::updateSnoopResponse(const Packet* cpkt,
                                 const SlavePort& rsp_port,
                                 const SlavePort& req_port)
{
    DPRINTF(SnoopFilter, "%s: rsp %s req %s packet %s\n",
            __func__, rsp_port.name(), req_port.name(), cpkt->print());

    assert(cpkt->isResponse());
    assert(cpkt->cacheResponding());

    // if this snoop response is due to an uncacheable request, or is
    // being turned into a normal response, there is nothing more to
    // do
    if (cpkt->req->isUncacheable() || !req_port.isSnooping()) {
        return;
    }

    Addr line_addr = cpkt->getBlockAddr(linesize);
    if (cpkt->isSecure()) {
        line_addr |= LineSecure;
    }
    SnoopMask rsp_mask = portToMask(rsp_port);
    SnoopMask req_mask = portToMask(req_port);
    SnoopItem& sf_item = cachedLocations[line_addr];

    DPRINTF(SnoopFilter, "%s:   old SF value %x.%x\n",
            __func__,  sf_item.requested, sf_item.holder);

    // The source should have the line
    panic_if((sf_item.holder & rsp_mask).none(),
             "SF value %x.%x does not have the line\n",
             sf_item.requested, sf_item.holder);

    // The destination should have had a request in
    panic_if((sf_item.requested & req_mask).none(), "SF value %x.%x missing "\
             "the original request\n",  sf_item.requested, sf_item.holder);

    // If the snoop response has no sharers the line is passed in
    // Modified state, and we know that there are no other copies, or
    // they will all be invalidated imminently
    if (!cpkt->hasSharers()) {
        DPRINTF(SnoopFilter,
                "%s: dropping %x because non-shared snoop "
                "response SF val: %x.%x\n", __func__,  rsp_mask,
                sf_item.requested, sf_item.holder);
        sf_item.holder = 0;
    }
    assert(!cpkt->isWriteback());
    // @todo Deal with invalidating responses
    sf_item.holder |=  req_mask;
    sf_item.requested &= ~req_mask;
    assert((sf_item.requested | sf_item.holder).any());
    DPRINTF(SnoopFilter, "%s:   new SF value %x.%x\n",
            __func__, sf_item.requested, sf_item.holder);
}

void
SnoopFilter::updateSnoopForward(const Packet* cpkt,
        const SlavePort& rsp_port, const MasterPort& req_port)
{
    DPRINTF(SnoopFilter, "%s: rsp %s req %s packet %s\n",
            __func__, rsp_port.name(), req_port.name(), cpkt->print());

    assert(cpkt->isResponse());
    assert(cpkt->cacheResponding());

    Addr line_addr = cpkt->getBlockAddr(linesize);
    if (cpkt->isSecure()) {
        line_addr |= LineSecure;
    }
    auto sf_it = cachedLocations.find(line_addr);
    bool is_hit = sf_it != cachedLocations.end();

    // Nothing to do if it is not a hit
    if (!is_hit)
        return;

    SnoopItem& sf_item = sf_it->second;

    DPRINTF(SnoopFilter, "%s:   old SF value %x.%x\n",
            __func__,  sf_item.requested, sf_item.holder);

    // If the snoop response has no sharers the line is passed in
    // Modified state, and we know that there are no other copies, or
    // they will all be invalidated imminently
    if (!cpkt->hasSharers()) {
        sf_item.holder = 0;
    }
    DPRINTF(SnoopFilter, "%s:   new SF value %x.%x\n",
            __func__, sf_item.requested, sf_item.holder);
    eraseIfNullEntry(sf_it);

}

void
SnoopFilter::updateResponse(const Packet* cpkt, const SlavePort& slave_port)
{
    DPRINTF(SnoopFilter, "%s: src %s packet %s\n",
            __func__, slave_port.name(), cpkt->print());

    assert(cpkt->isResponse());

    // we only allocate if the packet actually came from a cache, but
    // start by checking if the port is snooping
    if (cpkt->req->isUncacheable() || !slave_port.isSnooping())
        return;

    // next check if we actually allocated an entry
    Addr line_addr = cpkt->getBlockAddr(linesize);
    if (cpkt->isSecure()) {
        line_addr |= LineSecure;
    }
    auto sf_it = cachedLocations.find(line_addr);
    if (sf_it == cachedLocations.end())
        return;

    SnoopMask slave_mask = portToMask(slave_port);
    SnoopItem& sf_item = sf_it->second;

    DPRINTF(SnoopFilter, "%s:   old SF value %x.%x\n",
            __func__,  sf_item.requested, sf_item.holder);

    // Make sure we have seen the actual request, too
    panic_if((sf_item.requested & slave_mask).none(),
             "SF value %x.%x missing request bit\n",
             sf_item.requested, sf_item.holder);

    sf_item.requested &= ~slave_mask;
    // Update the residency of the cache line.

    if (cpkt->req->isCacheMaintenance()) {
        // A cache clean response does not carry any data so it
        // shouldn't change the holders, unless it is invalidating.
        if (cpkt->isInvalidate()) {
            sf_item.holder &= ~slave_mask;
        }
        eraseIfNullEntry(sf_it);
    } else {
        // Any other response implies that a cache above will have the
        // block.
        sf_item.holder |= slave_mask;
        assert((sf_item.holder | sf_item.requested).any());
    }
    DPRINTF(SnoopFilter, "%s:   new SF value %x.%x\n",
            __func__, sf_item.requested, sf_item.holder);
}

void
SnoopFilter::regStats()
{
    SimObject::regStats();

    totRequests
        .name(name() + ".tot_requests")
        .desc("Total number of requests made to the snoop filter.");

    hitSingleRequests
        .name(name() + ".hit_single_requests")
        .desc("Number of requests hitting in the snoop filter with a single "\
              "holder of the requested data.");

    hitMultiRequests
        .name(name() + ".hit_multi_requests")
        .desc("Number of requests hitting in the snoop filter with multiple "\
              "(>1) holders of the requested data.");

    totSnoops
        .name(name() + ".tot_snoops")
        .desc("Total number of snoops made to the snoop filter.");

    hitSingleSnoops
        .name(name() + ".hit_single_snoops")
        .desc("Number of snoops hitting in the snoop filter with a single "\
              "holder of the requested data.");

    hitMultiSnoops
        .name(name() + ".hit_multi_snoops")
        .desc("Number of snoops hitting in the snoop filter with multiple "\
              "(>1) holders of the requested data.");
}

SnoopFilter *
SnoopFilterParams::create()
{
    return new SnoopFilter(this);
}<|MERGE_RESOLUTION|>--- conflicted
+++ resolved
@@ -137,19 +137,13 @@
     } else { // if (!cpkt->needsResponse())
         assert(cpkt->isEviction());
         // make sure that the sender actually had the line
-<<<<<<< HEAD
         // XXX: there is probably something wrong, but currently it is sufficient to just disable
         // the following panic_if. this occurred very rarely and I have no idea why. I think, for
         // us it is not really important and thus it's fine to just continue if that happens.
-        // panic_if(!(sf_item.holder & req_port), "requester %x is not a "
+        // panic_if((sf_item.holder & req_port).none(), "requester %x is not a " \
         //          "holder :( SF value %x.%x\n", req_port,
         //          sf_item.requested, sf_item.holder);
 
-=======
-        panic_if((sf_item.holder & req_port).none(), "requester %x is not a " \
-                 "holder :( SF value %x.%x\n", req_port,
-                 sf_item.requested, sf_item.holder);
->>>>>>> 28059ffc
         // CleanEvicts and Writebacks -> the sender and all caches above
         // it may not have the line anymore.
         if (!cpkt->isBlockCached()) {
