/*
 * Copyright (c) 2006 The Regents of The University of Michigan
 * All rights reserved.
 *
 * Redistribution and use in source and binary forms, with or without
 * modification, are permitted provided that the following conditions are
 * met: redistributions of source code must retain the above copyright
 * notice, this list of conditions and the following disclaimer;
 * redistributions in binary form must reproduce the above copyright
 * notice, this list of conditions and the following disclaimer in the
 * documentation and/or other materials provided with the distribution;
 * neither the name of the copyright holders nor the names of its
 * contributors may be used to endorse or promote products derived from
 * this software without specific prior written permission.
 *
 * THIS SOFTWARE IS PROVIDED BY THE COPYRIGHT HOLDERS AND CONTRIBUTORS
 * "AS IS" AND ANY EXPRESS OR IMPLIED WARRANTIES, INCLUDING, BUT NOT
 * LIMITED TO, THE IMPLIED WARRANTIES OF MERCHANTABILITY AND FITNESS FOR
 * A PARTICULAR PURPOSE ARE DISCLAIMED. IN NO EVENT SHALL THE COPYRIGHT
 * OWNER OR CONTRIBUTORS BE LIABLE FOR ANY DIRECT, INDIRECT, INCIDENTAL,
 * SPECIAL, EXEMPLARY, OR CONSEQUENTIAL DAMAGES (INCLUDING, BUT NOT
 * LIMITED TO, PROCUREMENT OF SUBSTITUTE GOODS OR SERVICES; LOSS OF USE,
 * DATA, OR PROFITS; OR BUSINESS INTERRUPTION) HOWEVER CAUSED AND ON ANY
 * THEORY OF LIABILITY, WHETHER IN CONTRACT, STRICT LIABILITY, OR TORT
 * (INCLUDING NEGLIGENCE OR OTHERWISE) ARISING IN ANY WAY OUT OF THE USE
 * OF THIS SOFTWARE, EVEN IF ADVISED OF THE POSSIBILITY OF SUCH DAMAGE.
 *
 * Authors: Ali Saidi
 */

/**
 * @file
 * Definition of a bus object.
 */


#include "base/misc.hh"
#include "base/trace.hh"
#include "mem/bus.hh"
#include "sim/builder.hh"

Port *
Bus::getPort(const std::string &if_name, int idx)
{
    if (if_name == "default")
        if (defaultPort == NULL) {
            defaultPort = new BusPort(csprintf("%s-default",name()), this,
                    defaultId);
            return defaultPort;
        } else
            fatal("Default port already set\n");

    // if_name ignored?  forced to be empty?
    int id = interfaces.size();
    BusPort *bp = new BusPort(csprintf("%s-p%d", name(), id), this, id);
    interfaces.push_back(bp);
    return bp;
}

/** Get the ranges of anyone other buses that we are connected to. */
void
Bus::init()
{
    std::vector<BusPort*>::iterator intIter;

    for (intIter = interfaces.begin(); intIter != interfaces.end(); intIter++)
        (*intIter)->sendStatusChange(Port::RangeChange);
}

Bus::BusFreeEvent::BusFreeEvent(Bus *_bus) : Event(&mainEventQueue), bus(_bus)
{}

void Bus::BusFreeEvent::process()
{
    bus->recvRetry(-1);
}

const char * Bus::BusFreeEvent::description()
{
    return "bus became available";
}

void Bus::occupyBus(PacketPtr pkt)
{
<<<<<<< HEAD
    Port *port;
    DPRINTF(Bus, "recvTiming: packet src %d dest %d addr 0x%x cmd %s\n",
            pkt->getSrc(), pkt->getDest(), pkt->getAddr(), pkt->cmdString());

    BusPort *pktPort = interfaces[pkt->getSrc()];

    // If the bus is busy, or other devices are in line ahead of the current
    // one, put this device on the retry list.
    if (tickNextIdle > curTick ||
            (retryList.size() && (!inRetry || pktPort != retryList.front()))) {
        DPRINTF(Bus, "Adding RETRY for %i\n", pktPort);
        addToRetryList(pktPort);
        return false;
    }

    short dest = pkt->getDest();
    if (dest == Packet::Broadcast) {
        if (timingSnoop(pkt)) {
            pkt->flags |= SNOOP_COMMIT;
            bool success = timingSnoop(pkt);
            assert(success);
            if (pkt->flags & SATISFIED) {
                //Cache-Cache transfer occuring
                if (inRetry) {
                    DPRINTF(Bus, "Removing RETRY %i\n", retryList.front());
                    retryList.front()->onRetryList(false);
                    retryList.pop_front();
                    inRetry = false;
                }
                return true;
            }
            port = findPort(pkt->getAddr(), pkt->getSrc());
        } else {
            //Snoop didn't succeed
            DPRINTF(Bus, "Snoop caused adding to RETRY list %i\n", pktPort);
            addToRetryList(pktPort);
            return false;
        }
    } else {
        assert(dest >= 0 && dest < interfaces.size());
        assert(dest != pkt->getSrc()); // catch infinite loops
        port = interfaces[dest];
    }

=======
>>>>>>> 8353b1e2
    //Bring tickNextIdle up to the present tick
    //There is some potential ambiguity where a cycle starts, which might make
    //a difference when devices are acting right around a cycle boundary. Using
    //a < allows things which happen exactly on a cycle boundary to take up only
    //the following cycle. Anthing that happens later will have to "wait" for
    //the end of that cycle, and then start using the bus after that.
    while (tickNextIdle < curTick)
        tickNextIdle += clock;

    // The packet will be sent. Figure out how long it occupies the bus, and
    // how much of that time is for the first "word", aka bus width.
    int numCycles = 0;
    // Requests need one cycle to send an address
    if (pkt->isRequest())
        numCycles++;
    else if (pkt->isResponse() || pkt->hasData()) {
        // If a packet has data, it needs ceil(size/width) cycles to send it
        // We're using the "adding instead of dividing" trick again here
        if (pkt->hasData()) {
            int dataSize = pkt->getSize();
            for (int transmitted = 0; transmitted < dataSize;
                    transmitted += width) {
                numCycles++;
            }
        } else {
            // If the packet didn't have data, it must have been a response.
            // Those use the bus for one cycle to send their data.
            numCycles++;
        }
    }

    // The first word will be delivered after the current tick, the delivery
    // of the address if any, and one bus cycle to deliver the data
    pkt->firstWordTime =
        tickNextIdle +
        pkt->isRequest() ? clock : 0 +
        clock;

    //Advance it numCycles bus cycles.
    //XXX Should this use the repeated addition trick as well?
    tickNextIdle += (numCycles * clock);
    if (!busIdle.scheduled()) {
        busIdle.schedule(tickNextIdle);
    } else {
        busIdle.reschedule(tickNextIdle);
    }
    DPRINTF(Bus, "The bus is now occupied from tick %d to %d\n",
            curTick, tickNextIdle);

    // The bus will become idle once the current packet is delivered.
    pkt->finishTime = tickNextIdle;
}

/** Function called by the port when the bus is receiving a Timing
 * transaction.*/
bool
Bus::recvTiming(Packet *pkt)
{
    Port *port;
    DPRINTF(Bus, "recvTiming: packet src %d dest %d addr 0x%x cmd %s\n",
            pkt->getSrc(), pkt->getDest(), pkt->getAddr(), pkt->cmdString());

    BusPort *pktPort = interfaces[pkt->getSrc()];

    // If the bus is busy, or other devices are in line ahead of the current
    // one, put this device on the retry list.
    if (tickNextIdle > curTick ||
            (retryList.size() && (!inRetry || pktPort != retryList.front()))) {
        addToRetryList(pktPort);
        return false;
    }

    short dest = pkt->getDest();
    if (dest == Packet::Broadcast) {
        if (timingSnoop(pkt)) {
            pkt->flags |= SNOOP_COMMIT;
            bool success = timingSnoop(pkt);
            assert(success);
            if (pkt->flags & SATISFIED) {
                //Cache-Cache transfer occuring
                if (inRetry) {
                    retryList.front()->onRetryList(false);
                    retryList.pop_front();
                    inRetry = false;
                }
                occupyBus(pkt);
                return true;
            }
            port = findPort(pkt->getAddr(), pkt->getSrc());
        } else {
            //Snoop didn't succeed
            addToRetryList(pktPort);
            return false;
        }
    } else {
        assert(dest >= 0 && dest < interfaces.size());
        assert(dest != pkt->getSrc()); // catch infinite loops
        port = interfaces[dest];
    }

    occupyBus(pkt);

    if (port->sendTiming(pkt))  {
        // Packet was successfully sent. Return true.
        // Also take care of retries
        if (inRetry) {
            DPRINTF(Bus, "Remove retry from list %i\n", retryList.front());
            retryList.front()->onRetryList(false);
            retryList.pop_front();
            inRetry = false;
        }
        return true;
    }

    // Packet not successfully sent. Leave or put it on the retry list.
    DPRINTF(Bus, "Adding a retry to RETRY list %i\n", pktPort);
    addToRetryList(pktPort);
    return false;
}

void
Bus::recvRetry(int id)
{
    DPRINTF(Bus, "Received a retry\n");
    // If there's anything waiting...
    if (retryList.size()) {
        //retryingPort = retryList.front();
        inRetry = true;
        DPRINTF(Bus, "Sending a retry\n");
        retryList.front()->sendRetry();
        // If inRetry is still true, sendTiming wasn't called
        if (inRetry)
            panic("Port %s didn't call sendTiming in it's recvRetry\n",\
                    retryList.front()->getPeer()->name());
        //assert(!inRetry);
    }
}

Port *
Bus::findPort(Addr addr, int id)
{
    /* An interval tree would be a better way to do this. --ali. */
    int dest_id = -1;
    int i = 0;
    bool found = false;
    AddrRangeIter iter;

    while (i < portList.size() && !found)
    {
        if (portList[i].range == addr) {
            dest_id = portList[i].portId;
            found = true;
            DPRINTF(Bus, "  found addr %#llx on device %d\n", addr, dest_id);
        }
        i++;
    }

    // Check if this matches the default range
    if (dest_id == -1) {
        for (iter = defaultRange.begin(); iter != defaultRange.end(); iter++) {
            if (*iter == addr) {
                DPRINTF(Bus, "  found addr %#llx on default\n", addr);
                return defaultPort;
            }
        }
        panic("Unable to find destination for addr: %#llx", addr);
    }


    // we shouldn't be sending this back to where it came from
    assert(dest_id != id);

    return interfaces[dest_id];
}

std::vector<int>
Bus::findSnoopPorts(Addr addr, int id)
{
    int i = 0;
    AddrRangeIter iter;
    std::vector<int> ports;

    while (i < portSnoopList.size())
    {
        if (portSnoopList[i].range == addr && portSnoopList[i].portId != id) {
            //Careful  to not overlap ranges
            //or snoop will be called more than once on the port
            ports.push_back(portSnoopList[i].portId);
//            DPRINTF(Bus, "  found snoop addr %#llx on device%d\n", addr,
//                    portSnoopList[i].portId);
        }
        i++;
    }
    return ports;
}

void
Bus::atomicSnoop(Packet *pkt)
{
    std::vector<int> ports = findSnoopPorts(pkt->getAddr(), pkt->getSrc());

    while (!ports.empty())
    {
        interfaces[ports.back()]->sendAtomic(pkt);
        ports.pop_back();
    }
}

void
Bus::functionalSnoop(Packet *pkt)
{
    std::vector<int> ports = findSnoopPorts(pkt->getAddr(), pkt->getSrc());

    while (!ports.empty())
    {
        interfaces[ports.back()]->sendFunctional(pkt);
        ports.pop_back();
    }
}

bool
Bus::timingSnoop(Packet *pkt)
{
    std::vector<int> ports = findSnoopPorts(pkt->getAddr(), pkt->getSrc());
    bool success = true;

    while (!ports.empty() && success)
    {
        success = interfaces[ports.back()]->sendTiming(pkt);
        ports.pop_back();
    }

    return success;
}


/** Function called by the port when the bus is receiving a Atomic
 * transaction.*/
Tick
Bus::recvAtomic(Packet *pkt)
{
    DPRINTF(Bus, "recvAtomic: packet src %d dest %d addr 0x%x cmd %s\n",
            pkt->getSrc(), pkt->getDest(), pkt->getAddr(), pkt->cmdString());
    assert(pkt->getDest() == Packet::Broadcast);
    atomicSnoop(pkt);
    return findPort(pkt->getAddr(), pkt->getSrc())->sendAtomic(pkt);
}

/** Function called by the port when the bus is receiving a Functional
 * transaction.*/
void
Bus::recvFunctional(Packet *pkt)
{
    DPRINTF(Bus, "recvFunctional: packet src %d dest %d addr 0x%x cmd %s\n",
            pkt->getSrc(), pkt->getDest(), pkt->getAddr(), pkt->cmdString());
    assert(pkt->getDest() == Packet::Broadcast);
    functionalSnoop(pkt);
    findPort(pkt->getAddr(), pkt->getSrc())->sendFunctional(pkt);
}

/** Function called by the port when the bus is receiving a status change.*/
void
Bus::recvStatusChange(Port::Status status, int id)
{
    AddrRangeList ranges;
    AddrRangeList snoops;
    int x;
    AddrRangeIter iter;

    assert(status == Port::RangeChange &&
           "The other statuses need to be implemented.");

    DPRINTF(BusAddrRanges, "received RangeChange from device id %d\n", id);

    if (id == defaultId) {
        defaultRange.clear();
        defaultPort->getPeerAddressRanges(ranges, snoops);
        assert(snoops.size() == 0);
        for(iter = ranges.begin(); iter != ranges.end(); iter++) {
            defaultRange.push_back(*iter);
            DPRINTF(BusAddrRanges, "Adding range %#llx - %#llx for default range\n",
                    iter->start, iter->end);
        }
    } else {

        assert((id < interfaces.size() && id >= 0) || id == -1);
        Port *port = interfaces[id];
        std::vector<DevMap>::iterator portIter;
        std::vector<DevMap>::iterator snoopIter;

        // Clean out any previously existent ids
        for (portIter = portList.begin(); portIter != portList.end(); ) {
            if (portIter->portId == id)
                portIter = portList.erase(portIter);
            else
                portIter++;
        }

        for (snoopIter = portSnoopList.begin(); snoopIter != portSnoopList.end(); ) {
            if (snoopIter->portId == id)
                snoopIter = portSnoopList.erase(snoopIter);
            else
                snoopIter++;
        }

        port->getPeerAddressRanges(ranges, snoops);

        for(iter = snoops.begin(); iter != snoops.end(); iter++) {
            DevMap dm;
            dm.portId = id;
            dm.range = *iter;

            DPRINTF(BusAddrRanges, "Adding snoop range %#llx - %#llx for id %d\n",
                    dm.range.start, dm.range.end, id);
            portSnoopList.push_back(dm);
        }

        for(iter = ranges.begin(); iter != ranges.end(); iter++) {
            DevMap dm;
            dm.portId = id;
            dm.range = *iter;

            DPRINTF(BusAddrRanges, "Adding range %#llx - %#llx for id %d\n",
                    dm.range.start, dm.range.end, id);
            portList.push_back(dm);
        }
    }
    DPRINTF(MMU, "port list has %d entries\n", portList.size());

    // tell all our peers that our address range has changed.
    // Don't tell the device that caused this change, it already knows
    for (x = 0; x < interfaces.size(); x++)
        if (x != id)
            interfaces[x]->sendStatusChange(Port::RangeChange);

    if (id != defaultId && defaultPort)
        defaultPort->sendStatusChange(Port::RangeChange);
}

void
Bus::addressRanges(AddrRangeList &resp, AddrRangeList &snoop, int id)
{
    std::vector<DevMap>::iterator portIter;
    AddrRangeIter dflt_iter;
    bool subset;

    resp.clear();
    snoop.clear();

    DPRINTF(BusAddrRanges, "received address range request, returning:\n");

    for (dflt_iter = defaultRange.begin(); dflt_iter != defaultRange.end();
            dflt_iter++) {
        resp.push_back(*dflt_iter);
        DPRINTF(BusAddrRanges, "  -- %#llx : %#llx\n",dflt_iter->start,
                dflt_iter->end);
    }
    for (portIter = portList.begin(); portIter != portList.end(); portIter++) {
        subset = false;
        for (dflt_iter = defaultRange.begin(); dflt_iter != defaultRange.end();
                dflt_iter++) {
            if ((portIter->range.start < dflt_iter->start &&
                portIter->range.end >= dflt_iter->start) ||
               (portIter->range.start < dflt_iter->end &&
                portIter->range.end >= dflt_iter->end))
                fatal("Devices can not set ranges that itersect the default set\
                        but are not a subset of the default set.\n");
            if (portIter->range.start >= dflt_iter->start &&
                portIter->range.end <= dflt_iter->end) {
                subset = true;
                DPRINTF(BusAddrRanges, "  -- %#llx : %#llx is a SUBSET\n",
                    portIter->range.start, portIter->range.end);
            }
        }
        if (portIter->portId != id && !subset) {
            resp.push_back(portIter->range);
            DPRINTF(BusAddrRanges, "  -- %#llx : %#llx\n",
                    portIter->range.start, portIter->range.end);
        }
    }
}

BEGIN_DECLARE_SIM_OBJECT_PARAMS(Bus)

    Param<int> bus_id;
    Param<int> clock;
    Param<int> width;

END_DECLARE_SIM_OBJECT_PARAMS(Bus)

BEGIN_INIT_SIM_OBJECT_PARAMS(Bus)
    INIT_PARAM(bus_id, "a globally unique bus id"),
    INIT_PARAM(clock, "bus clock speed"),
    INIT_PARAM(width, "width of the bus (bits)")
END_INIT_SIM_OBJECT_PARAMS(Bus)

CREATE_SIM_OBJECT(Bus)
{
    return new Bus(getInstanceName(), bus_id, clock, width);
}

REGISTER_SIM_OBJECT("Bus", Bus)<|MERGE_RESOLUTION|>--- conflicted
+++ resolved
@@ -82,53 +82,6 @@
 
 void Bus::occupyBus(PacketPtr pkt)
 {
-<<<<<<< HEAD
-    Port *port;
-    DPRINTF(Bus, "recvTiming: packet src %d dest %d addr 0x%x cmd %s\n",
-            pkt->getSrc(), pkt->getDest(), pkt->getAddr(), pkt->cmdString());
-
-    BusPort *pktPort = interfaces[pkt->getSrc()];
-
-    // If the bus is busy, or other devices are in line ahead of the current
-    // one, put this device on the retry list.
-    if (tickNextIdle > curTick ||
-            (retryList.size() && (!inRetry || pktPort != retryList.front()))) {
-        DPRINTF(Bus, "Adding RETRY for %i\n", pktPort);
-        addToRetryList(pktPort);
-        return false;
-    }
-
-    short dest = pkt->getDest();
-    if (dest == Packet::Broadcast) {
-        if (timingSnoop(pkt)) {
-            pkt->flags |= SNOOP_COMMIT;
-            bool success = timingSnoop(pkt);
-            assert(success);
-            if (pkt->flags & SATISFIED) {
-                //Cache-Cache transfer occuring
-                if (inRetry) {
-                    DPRINTF(Bus, "Removing RETRY %i\n", retryList.front());
-                    retryList.front()->onRetryList(false);
-                    retryList.pop_front();
-                    inRetry = false;
-                }
-                return true;
-            }
-            port = findPort(pkt->getAddr(), pkt->getSrc());
-        } else {
-            //Snoop didn't succeed
-            DPRINTF(Bus, "Snoop caused adding to RETRY list %i\n", pktPort);
-            addToRetryList(pktPort);
-            return false;
-        }
-    } else {
-        assert(dest >= 0 && dest < interfaces.size());
-        assert(dest != pkt->getSrc()); // catch infinite loops
-        port = interfaces[dest];
-    }
-
-=======
->>>>>>> 8353b1e2
     //Bring tickNextIdle up to the present tick
     //There is some potential ambiguity where a cycle starts, which might make
     //a difference when devices are acting right around a cycle boundary. Using
