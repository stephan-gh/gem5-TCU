/*
 * Copyright (c) 2015 ARM Limited
 * All rights reserved
 *
 * The license below extends only to copyright in the software and shall
 * not be construed as granting a license to any other intellectual
 * property including but not limited to intellectual property relating
 * to a hardware implementation of the functionality of the software
 * licensed hereunder.  You may use the software subject to the license
 * terms below provided that you ensure that this notice is replicated
 * unmodified and in its entirety in all distributions of the software,
 * modified or unmodified, in source code or in binary form.
 *
 * Redistribution and use in source and binary forms, with or without
 * modification, are permitted provided that the following conditions are
 * met: redistributions of source code must retain the above copyright
 * notice, this list of conditions and the following disclaimer;
 * redistributions in binary form must reproduce the above copyright
 * notice, this list of conditions and the following disclaimer in the
 * documentation and/or other materials provided with the distribution;
 * neither the name of the copyright holders nor the names of its
 * contributors may be used to endorse or promote products derived from
 * this software without specific prior written permission.
 *
 * THIS SOFTWARE IS PROVIDED BY THE COPYRIGHT HOLDERS AND CONTRIBUTORS
 * "AS IS" AND ANY EXPRESS OR IMPLIED WARRANTIES, INCLUDING, BUT NOT
 * LIMITED TO, THE IMPLIED WARRANTIES OF MERCHANTABILITY AND FITNESS FOR
 * A PARTICULAR PURPOSE ARE DISCLAIMED. IN NO EVENT SHALL THE COPYRIGHT
 * OWNER OR CONTRIBUTORS BE LIABLE FOR ANY DIRECT, INDIRECT, INCIDENTAL,
 * SPECIAL, EXEMPLARY, OR CONSEQUENTIAL DAMAGES (INCLUDING, BUT NOT
 * LIMITED TO, PROCUREMENT OF SUBSTITUTE GOODS OR SERVICES; LOSS OF USE,
 * DATA, OR PROFITS; OR BUSINESS INTERRUPTION) HOWEVER CAUSED AND ON ANY
 * THEORY OF LIABILITY, WHETHER IN CONTRACT, STRICT LIABILITY, OR TORT
 * (INCLUDING NEGLIGENCE OR OTHERWISE) ARISING IN ANY WAY OUT OF THE USE
 * OF THIS SOFTWARE, EVEN IF ADVISED OF THE POSSIBILITY OF SUCH DAMAGE.
 *
 * Authors: Andreas Sandberg
 */
#ifndef __SIM_PROBE_MEM_HH__
#define __SIM_PROBE_MEM_HH__

#include <memory>

#include "mem/packet.hh"
#include "sim/probe/probe.hh"

namespace ProbePoints {

/**
 * A struct to hold on to the essential fields from a packet, so that
 * the packet and underlying request can be safely passed on, and
 * consequently modified or even deleted.
 */
struct PacketInfo {
    MemCmd cmd;
    Addr addr;
    Addr virt;
    uint32_t size;
    Request::FlagsType flags;
    Addr pc;
<<<<<<< HEAD
    uint8_t *data;
=======
    MasterID master;
>>>>>>> 7fa4c946

    explicit PacketInfo(const PacketPtr& pkt) :
        cmd(pkt->cmd),
        addr(pkt->getAddr()),
        virt(pkt->req->hasVaddr() ? pkt->req->getVaddr() : -1),
        size(pkt->getSize()),
        flags(pkt->req->getFlags()),
        pc(pkt->req->hasPC() ? pkt->req->getPC() : 0),
<<<<<<< HEAD
        data()
    {
        if (size <= 64)
        {
            data = new uint8_t[size];
            memcpy(data, pkt->getConstPtr<uint8_t>(), size);
        }
    }

    ~PacketInfo()
    {
        delete data;
    }
=======
        master(pkt->req->masterId())  { }
>>>>>>> 7fa4c946
};

/**
 * Packet probe point
 *
 * This probe point provides a unified interface for components that
 * want to instrument Packets in the memory system. Components should
 * when possible adhere to the following naming scheme:
 *
 * <ul>
 *
 *   <li>PktRequest: Requests sent out on the memory side of a normal
 *       components and incoming requests for memories. Packets should
 *       not be duplicated (i.e., a packet should only appear once
 *       irrespective of the receiving end requesting a retry).
 *
 *   <li>PktResponse: Response received from the memory side of a
 *       normal component or a response being sent out from a memory.
 *
 *   <li>PktRequestCPU: Incoming, accepted, memory request on the CPU
 *       side of a two-sided component. This probe point is primarily
 *       intended for components that cache or forward requests (e.g.,
 *       caches and XBars), single-sided components should use
 *       PktRequest instead. The probe point should only be called
 *       when a packet is accepted.
 *
 *   <li>PktResponseCPU: Outgoing response memory request on the CPU
 *       side of a two-sided component. This probe point is primarily
 *       intended for components that cache or forward requests (e.g.,
 *       caches and XBars), single-sided components should use
 *       PktRequest instead.
 *
 * </ul>
 *
 */
typedef ProbePointArg<PacketInfo> Packet;
typedef std::unique_ptr<Packet> PacketUPtr;

}

#endif<|MERGE_RESOLUTION|>--- conflicted
+++ resolved
@@ -58,11 +58,8 @@
     uint32_t size;
     Request::FlagsType flags;
     Addr pc;
-<<<<<<< HEAD
+    MasterID master;
     uint8_t *data;
-=======
-    MasterID master;
->>>>>>> 7fa4c946
 
     explicit PacketInfo(const PacketPtr& pkt) :
         cmd(pkt->cmd),
@@ -71,7 +68,7 @@
         size(pkt->getSize()),
         flags(pkt->req->getFlags()),
         pc(pkt->req->hasPC() ? pkt->req->getPC() : 0),
-<<<<<<< HEAD
+        master(pkt->req->masterId()),
         data()
     {
         if (size <= 64)
@@ -85,9 +82,6 @@
     {
         delete data;
     }
-=======
-        master(pkt->req->masterId())  { }
->>>>>>> 7fa4c946
 };
 
 /**
