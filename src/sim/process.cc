/*
 * Copyright (c) 2014-2016 Advanced Micro Devices, Inc.
 * Copyright (c) 2012 ARM Limited
 * All rights reserved
 *
 * The license below extends only to copyright in the software and shall
 * not be construed as granting a license to any other intellectual
 * property including but not limited to intellectual property relating
 * to a hardware implementation of the functionality of the software
 * licensed hereunder.  You may use the software subject to the license
 * terms below provided that you ensure that this notice is replicated
 * unmodified and in its entirety in all distributions of the software,
 * modified or unmodified, in source code or in binary form.
 *
 * Copyright (c) 2001-2005 The Regents of The University of Michigan
 * All rights reserved.
 *
 * Redistribution and use in source and binary forms, with or without
 * modification, are permitted provided that the following conditions are
 * met: redistributions of source code must retain the above copyright
 * notice, this list of conditions and the following disclaimer;
 * redistributions in binary form must reproduce the above copyright
 * notice, this list of conditions and the following disclaimer in the
 * documentation and/or other materials provided with the distribution;
 * neither the name of the copyright holders nor the names of its
 * contributors may be used to endorse or promote products derived from
 * this software without specific prior written permission.
 *
 * THIS SOFTWARE IS PROVIDED BY THE COPYRIGHT HOLDERS AND CONTRIBUTORS
 * "AS IS" AND ANY EXPRESS OR IMPLIED WARRANTIES, INCLUDING, BUT NOT
 * LIMITED TO, THE IMPLIED WARRANTIES OF MERCHANTABILITY AND FITNESS FOR
 * A PARTICULAR PURPOSE ARE DISCLAIMED. IN NO EVENT SHALL THE COPYRIGHT
 * OWNER OR CONTRIBUTORS BE LIABLE FOR ANY DIRECT, INDIRECT, INCIDENTAL,
 * SPECIAL, EXEMPLARY, OR CONSEQUENTIAL DAMAGES (INCLUDING, BUT NOT
 * LIMITED TO, PROCUREMENT OF SUBSTITUTE GOODS OR SERVICES; LOSS OF USE,
 * DATA, OR PROFITS; OR BUSINESS INTERRUPTION) HOWEVER CAUSED AND ON ANY
 * THEORY OF LIABILITY, WHETHER IN CONTRACT, STRICT LIABILITY, OR TORT
 * (INCLUDING NEGLIGENCE OR OTHERWISE) ARISING IN ANY WAY OUT OF THE USE
 * OF THIS SOFTWARE, EVEN IF ADVISED OF THE POSSIBILITY OF SUCH DAMAGE.
 *
 * Authors: Nathan Binkert
 *          Steve Reinhardt
 *          Ali Saidi
 *          Brandon Potter
 */

#include "sim/process.hh"

#include <fcntl.h>
#include <unistd.h>

#include <array>
#include <csignal>
#include <map>
#include <string>
#include <vector>

#include "base/intmath.hh"
#include "base/loader/object_file.hh"
#include "base/loader/symtab.hh"
#include "base/statistics.hh"
#include "config/the_isa.hh"
#include "cpu/thread_context.hh"
#include "mem/page_table.hh"
#include "mem/se_translating_port_proxy.hh"
#include "params/Process.hh"
#include "sim/emul_driver.hh"
#include "sim/fd_array.hh"
#include "sim/fd_entry.hh"
#include "sim/syscall_desc.hh"
#include "sim/system.hh"

#if THE_ISA == ALPHA_ISA
#include "arch/alpha/linux/process.hh"

#elif THE_ISA == SPARC_ISA
#include "arch/sparc/linux/process.hh"
#include "arch/sparc/solaris/process.hh"

#elif THE_ISA == MIPS_ISA
#include "arch/mips/linux/process.hh"

#elif THE_ISA == ARM_ISA
#include "arch/arm/freebsd/process.hh"
#include "arch/arm/linux/process.hh"

#elif THE_ISA == X86_ISA
#include "arch/x86/linux/process.hh"

#elif THE_ISA == POWER_ISA
#include "arch/power/linux/process.hh"

#elif THE_ISA == RISCV_ISA
#include "arch/riscv/linux/process.hh"

#else
#error "THE_ISA not set"
#endif


using namespace std;
using namespace TheISA;

Process::Process(ProcessParams * params, ObjectFile * obj_file)
    : SimObject(params), system(params->system),
      useArchPT(params->useArchPT),
      kvmInSE(params->kvmInSE),
      pTable(useArchPT ?
        static_cast<PageTableBase *>(new ArchPageTable(name(), params->pid,
            system)) :
        static_cast<PageTableBase *>(new FuncPageTable(name(), params->pid))),
      initVirtMem(system->getSystemPort(), this,
                  SETranslatingPortProxy::Always),
      objFile(obj_file),
      argv(params->cmd), envp(params->env), cwd(params->cwd),
      executable(params->executable),
      _uid(params->uid), _euid(params->euid),
      _gid(params->gid), _egid(params->egid),
      _pid(params->pid), _ppid(params->ppid),
      _pgid(params->pgid), drivers(params->drivers),
      fds(make_shared<FDArray>(params->input, params->output, params->errout)),
      childClearTID(0)
{
    if (_pid >= System::maxPID)
        fatal("_pid is too large: %d", _pid);

    auto ret_pair = system->PIDs.emplace(_pid);
    if (!ret_pair.second)
        fatal("_pid %d is already used", _pid);

    /**
     * Linux bundles together processes into this concept called a thread
     * group. The thread group is responsible for recording which processes
     * behave as threads within a process context. The thread group leader
     * is the process who's tgid is equal to its pid. Other processes which
     * belong to the thread group, but do not lead the thread group, are
     * treated as child threads. These threads are created by the clone system
     * call with options specified to create threads (differing from the
     * options used to implement a fork). By default, set up the tgid/pid
     * with a new, equivalent value. If CLONE_THREAD is specified, patch
     * the tgid value with the old process' value.
     */
    _tgid = params->pid;

    exitGroup = new bool();
    sigchld = new bool();

    if (!debugSymbolTable) {
        debugSymbolTable = new SymbolTable();
        if (!objFile->loadGlobalSymbols(debugSymbolTable) ||
            !objFile->loadLocalSymbols(debugSymbolTable) ||
            !objFile->loadWeakSymbols(debugSymbolTable)) {
            delete debugSymbolTable;
            debugSymbolTable = nullptr;
        }
    }
}

void
Process::clone(ThreadContext *otc, ThreadContext *ntc,
               Process *np, TheISA::IntReg flags)
{
#ifndef CLONE_VM
#define CLONE_VM 0
#endif
#ifndef CLONE_FILES
#define CLONE_FILES 0
#endif
#ifndef CLONE_THREAD
#define CLONE_THREAD 0
#endif
    if (CLONE_VM & flags) {
        /**
         * Share the process memory address space between the new process
         * and the old process. Changes in one will be visible in the other
         * due to the pointer use.
         */
        delete np->pTable;
        np->pTable = pTable;
        ntc->getMemProxy().setPageTable(np->pTable);

        np->memState = memState;
    } else {
        /**
         * Duplicate the process memory address space. The state needs to be
         * copied over (rather than using pointers to share everything).
         */
        typedef std::vector<pair<Addr,Addr>> MapVec;
        MapVec mappings;
        pTable->getMappings(&mappings);

        for (auto map : mappings) {
            Addr paddr, vaddr = map.first;
            bool alloc_page = !(np->pTable->translate(vaddr, paddr));
            np->replicatePage(vaddr, paddr, otc, ntc, alloc_page);
        }

        *np->memState = *memState;
    }

    if (CLONE_FILES & flags) {
        /**
         * The parent and child file descriptors are shared because the
         * two FDArray pointers are pointing to the same FDArray. Opening
         * and closing file descriptors will be visible to both processes.
         */
        np->fds = fds;
    } else {
        /**
         * Copy the file descriptors from the old process into the new
         * child process. The file descriptors entry can be opened and
         * closed independently of the other process being considered. The
         * host file descriptors are also dup'd so that the flags for the
         * host file descriptor is independent of the other process.
         */
        for (int tgt_fd = 0; tgt_fd < fds->getSize(); tgt_fd++) {
            std::shared_ptr<FDArray> nfds = np->fds;
            std::shared_ptr<FDEntry> this_fde = (*fds)[tgt_fd];
            if (!this_fde) {
                nfds->setFDEntry(tgt_fd, nullptr);
                continue;
            }
            nfds->setFDEntry(tgt_fd, this_fde->clone());

            auto this_hbfd = std::dynamic_pointer_cast<HBFDEntry>(this_fde);
            if (!this_hbfd)
                continue;

            int this_sim_fd = this_hbfd->getSimFD();
            if (this_sim_fd <= 2)
                continue;

            int np_sim_fd = dup(this_sim_fd);
            assert(np_sim_fd != -1);

            auto nhbfd = std::dynamic_pointer_cast<HBFDEntry>((*nfds)[tgt_fd]);
            nhbfd->setSimFD(np_sim_fd);
        }
    }

    if (CLONE_THREAD & flags) {
        np->_tgid = _tgid;
        delete np->exitGroup;
        np->exitGroup = exitGroup;
    }

    np->argv.insert(np->argv.end(), argv.begin(), argv.end());
    np->envp.insert(np->envp.end(), envp.begin(), envp.end());
}

void
Process::regStats()
{
    SimObject::regStats();

    using namespace Stats;

    numSyscalls
        .name(name() + ".numSyscalls")
        .desc("Number of system calls")
        ;
}

ThreadContext *
Process::findFreeContext()
{
    for (auto &it : system->threadContexts) {
        if (ThreadContext::Halted == it->status())
            return it;
    }
    return nullptr;
}

void
Process::revokeThreadContext(int context_id)
{
    std::vector<ContextID>::iterator it;
    for (it = contextIds.begin(); it != contextIds.end(); it++) {
        if (*it == context_id) {
            contextIds.erase(it);
            return;
        }
    }
    warn("Unable to find thread context to revoke");
}

void
Process::initState()
{
    if (contextIds.empty())
        fatal("Process %s is not associated with any HW contexts!\n", name());

    // first thread context for this process... initialize & enable
    ThreadContext *tc = system->getThreadContext(contextIds[0]);

    // mark this context as active so it will start ticking.
    tc->activate();

    pTable->initState(tc);
}

DrainState
Process::drain()
{
    fds->updateFileOffsets();
    return DrainState::Drained;
}

void
Process::allocateMem(Addr vaddr, int64_t size, bool clobber)
{
    int npages = divCeil(size, (int64_t)PageBytes);
    Addr paddr = system->allocPhysPages(npages);
    pTable->map(vaddr, paddr, size,
                clobber ? PageTableBase::Clobber : PageTableBase::Zero);
}

void
Process::replicatePage(Addr vaddr, Addr new_paddr, ThreadContext *old_tc,
                       ThreadContext *new_tc, bool allocate_page)
{
    if (allocate_page)
        new_paddr = system->allocPhysPages(1);

    // Read from old physical page.
    uint8_t *buf_p = new uint8_t[PageBytes];
    old_tc->getMemProxy().readBlob(vaddr, buf_p, PageBytes);

    // Create new mapping in process address space by clobbering existing
    // mapping (if any existed) and then write to the new physical page.
    bool clobber = true;
    pTable->map(vaddr, new_paddr, PageBytes, clobber);
    new_tc->getMemProxy().writeBlob(vaddr, buf_p, PageBytes);
    delete[] buf_p;
}

bool
Process::fixupStackFault(Addr vaddr)
{
    Addr stack_min = memState->getStackMin();
    Addr stack_base = memState->getStackBase();
    Addr max_stack_size = memState->getMaxStackSize();

    // Check if this is already on the stack and there's just no page there
    // yet.
    if (vaddr >= stack_min && vaddr < stack_base) {
        allocateMem(roundDown(vaddr, PageBytes), PageBytes);
        return true;
    }

    // We've accessed the next page of the stack, so extend it to include
    // this address.
    if (vaddr < stack_min && vaddr >= stack_base - max_stack_size) {
        while (vaddr < stack_min) {
            stack_min -= TheISA::PageBytes;
            if (stack_base - stack_min > max_stack_size)
                fatal("Maximum stack size exceeded\n");
            allocateMem(stack_min, TheISA::PageBytes);
            inform("Increasing stack size by one page.");
        }
        memState->setStackMin(stack_min);
        return true;
    }
    return false;
}

void
Process::serialize(CheckpointOut &cp) const
{
    pTable->serialize(cp);
    /**
     * Checkpoints for file descriptors currently do not work. Need to
     * come back and fix them at a later date.
     */

    warn("Checkpoints for file descriptors currently do not work.");
#if 0
    for (int x = 0; x < fds->getSize(); x++)
        (*fds)[x].serializeSection(cp, csprintf("FDEntry%d", x));
#endif

}

void
Process::unserialize(CheckpointIn &cp)
{
    pTable->unserialize(cp);
    /**
     * Checkpoints for file descriptors currently do not work. Need to
     * come back and fix them at a later date.
     */
    warn("Checkpoints for file descriptors currently do not work.");
#if 0
    for (int x = 0; x < fds->getSize(); x++)
        (*fds)[x]->unserializeSection(cp, csprintf("FDEntry%d", x));
    fds->restoreFileOffsets();
#endif
    // The above returns a bool so that you could do something if you don't
    // find the param in the checkpoint if you wanted to, like set a default
    // but in this case we'll just stick with the instantiated value if not
    // found.
}

bool
Process::map(Addr vaddr, Addr paddr, int size, bool cacheable)
{
    pTable->map(vaddr, paddr, size,
                cacheable ? PageTableBase::Zero : PageTableBase::Uncacheable);
    return true;
}

<<<<<<< HEAD

////////////////////////////////////////////////////////////////////////
//
// LiveProcess member definitions
//
////////////////////////////////////////////////////////////////////////


LiveProcess::LiveProcess(LiveProcessParams *params, ObjectFile *_objFile)
    : Process(params), objFile(_objFile),
      argv(params->cmd), envp(params->env), cwd(params->cwd),
      executable(params->executable),
      __uid(params->uid), __euid(params->euid),
      __gid(params->gid), __egid(params->egid),
      __pid(params->pid), __ppid(params->ppid),
      drivers(params->drivers)
{
    // load up symbols, if any... these may be used for debugging or
    // profiling.
    symtab = new SymbolTable();
    if (!objFile->loadGlobalSymbols(symtab) ||
        !objFile->loadLocalSymbols(symtab) ||
        !objFile->loadWeakSymbols(symtab)) {
        // didn't load any symbols
        delete symtab;
        symtab = NULL;
    }
}

=======
>>>>>>> 56fff5d7
void
Process::syscall(int64_t callnum, ThreadContext *tc, Fault *fault)
{
    numSyscalls++;

    SyscallDesc *desc = getDesc(callnum);
    if (desc == nullptr)
        fatal("Syscall %d out of range", callnum);

    desc->doSyscall(callnum, this, tc, fault);
}

IntReg
Process::getSyscallArg(ThreadContext *tc, int &i, int width)
{
    return getSyscallArg(tc, i);
}

EmulatedDriver *
Process::findDriver(std::string filename)
{
    for (EmulatedDriver *d : drivers) {
        if (d->match(filename))
            return d;
    }

    return nullptr;
}

void
Process::updateBias()
{
    ObjectFile *interp = objFile->getInterpreter();

    if (!interp || !interp->relocatable())
        return;

    // Determine how large the interpreters footprint will be in the process
    // address space.
    Addr interp_mapsize = roundUp(interp->mapSize(), TheISA::PageBytes);

    // We are allocating the memory area; set the bias to the lowest address
    // in the allocated memory region.
    Addr mmap_end = memState->getMmapEnd();
    Addr ld_bias = mmapGrowsDown() ? mmap_end - interp_mapsize : mmap_end;

    // Adjust the process mmap area to give the interpreter room; the real
    // execve system call would just invoke the kernel's internal mmap
    // functions to make these adjustments.
    mmap_end = mmapGrowsDown() ? ld_bias : mmap_end + interp_mapsize;
    memState->setMmapEnd(mmap_end);

    interp->updateBias(ld_bias);
}

ObjectFile *
Process::getInterpreter()
{
    return objFile->getInterpreter();
}

Addr
Process::getBias()
{
    ObjectFile *interp = getInterpreter();

    return interp ? interp->bias() : objFile->bias();
}

Addr
Process::getStartPC()
{
    ObjectFile *interp = getInterpreter();

    return interp ? interp->entryPoint() : objFile->entryPoint();
}

Process *
ProcessParams::create()
{
    Process *process = nullptr;

    // If not specified, set the executable parameter equal to the
    // simulated system's zeroth command line parameter
    if (executable == "") {
        executable = cmd[0];
    }

    ObjectFile *obj_file = createObjectFile(executable);
    if (obj_file == nullptr) {
        fatal("Can't load object file %s", executable);
    }

#if THE_ISA == ALPHA_ISA
    if (obj_file->getArch() != ObjectFile::Alpha)
        fatal("Object file architecture does not match compiled ISA (Alpha).");

    switch (obj_file->getOpSys()) {
      case ObjectFile::UnknownOpSys:
        warn("Unknown operating system; assuming Linux.");
        // fall through
      case ObjectFile::Linux:
        process = new AlphaLinuxProcess(this, obj_file);
        break;

      default:
        fatal("Unknown/unsupported operating system.");
    }
#elif THE_ISA == SPARC_ISA
    if (obj_file->getArch() != ObjectFile::SPARC64 &&
        obj_file->getArch() != ObjectFile::SPARC32)
        fatal("Object file architecture does not match compiled ISA (SPARC).");
    switch (obj_file->getOpSys()) {
      case ObjectFile::UnknownOpSys:
        warn("Unknown operating system; assuming Linux.");
        // fall through
      case ObjectFile::Linux:
        if (obj_file->getArch() == ObjectFile::SPARC64) {
            process = new Sparc64LinuxProcess(this, obj_file);
        } else {
            process = new Sparc32LinuxProcess(this, obj_file);
        }
        break;

      case ObjectFile::Solaris:
        process = new SparcSolarisProcess(this, obj_file);
        break;

      default:
        fatal("Unknown/unsupported operating system.");
    }
#elif THE_ISA == X86_ISA
    if (obj_file->getArch() != ObjectFile::X86_64 &&
        obj_file->getArch() != ObjectFile::I386)
        fatal("Object file architecture does not match compiled ISA (x86).");
    switch (obj_file->getOpSys()) {
      case ObjectFile::UnknownOpSys:
        warn("Unknown operating system; assuming Linux.");
        // fall through
      case ObjectFile::Linux:
        if (obj_file->getArch() == ObjectFile::X86_64) {
            process = new X86_64LinuxProcess(this, obj_file);
        } else {
            process = new I386LinuxProcess(this, obj_file);
        }
        break;

      default:
        fatal("Unknown/unsupported operating system.");
    }
#elif THE_ISA == MIPS_ISA
    if (obj_file->getArch() != ObjectFile::Mips)
        fatal("Object file architecture does not match compiled ISA (MIPS).");
    switch (obj_file->getOpSys()) {
      case ObjectFile::UnknownOpSys:
        warn("Unknown operating system; assuming Linux.");
        // fall through
      case ObjectFile::Linux:
        process = new MipsLinuxProcess(this, obj_file);
        break;

      default:
        fatal("Unknown/unsupported operating system.");
    }
#elif THE_ISA == ARM_ISA
    ObjectFile::Arch arch = obj_file->getArch();
    if (arch != ObjectFile::Arm && arch != ObjectFile::Thumb &&
        arch != ObjectFile::Arm64)
        fatal("Object file architecture does not match compiled ISA (ARM).");
    switch (obj_file->getOpSys()) {
      case ObjectFile::UnknownOpSys:
        warn("Unknown operating system; assuming Linux.");
        // fall through
      case ObjectFile::Linux:
        if (arch == ObjectFile::Arm64) {
            process = new ArmLinuxProcess64(this, obj_file,
                                            obj_file->getArch());
        } else {
            process = new ArmLinuxProcess32(this, obj_file,
                                            obj_file->getArch());
        }
        break;
      case ObjectFile::FreeBSD:
        if (arch == ObjectFile::Arm64) {
            process = new ArmFreebsdProcess64(this, obj_file,
                                              obj_file->getArch());
        } else {
            process = new ArmFreebsdProcess32(this, obj_file,
                                              obj_file->getArch());
        }
        break;
      case ObjectFile::LinuxArmOABI:
        fatal("M5 does not support ARM OABI binaries. Please recompile with an"
              " EABI compiler.");
      default:
        fatal("Unknown/unsupported operating system.");
    }
#elif THE_ISA == POWER_ISA
    if (obj_file->getArch() != ObjectFile::Power)
        fatal("Object file architecture does not match compiled ISA (Power).");
    switch (obj_file->getOpSys()) {
      case ObjectFile::UnknownOpSys:
        warn("Unknown operating system; assuming Linux.");
        // fall through
      case ObjectFile::Linux:
        process = new PowerLinuxProcess(this, obj_file);
        break;

      default:
        fatal("Unknown/unsupported operating system.");
    }
#elif THE_ISA == RISCV_ISA
    if (obj_file->getArch() != ObjectFile::Riscv)
        fatal("Object file architecture does not match compiled ISA (RISCV).");
    switch (obj_file->getOpSys()) {
      case ObjectFile::UnknownOpSys:
        warn("Unknown operating system; assuming Linux.");
        // fall through
      case ObjectFile::Linux:
        process = new RiscvLinuxProcess(this, obj_file);
        break;
      default:
        fatal("Unknown/unsupported operating system.");
    }
#else
#error "THE_ISA not set"
#endif

    if (process == nullptr)
        fatal("Unknown error creating process object.");
    return process;
}

std::string
Process::fullPath(const std::string &file_name)
{
    if (file_name[0] == '/' || cwd.empty())
        return file_name;

    std::string full = cwd;

    if (cwd[cwd.size() - 1] != '/')
        full += '/';

    return full + file_name;
}<|MERGE_RESOLUTION|>--- conflicted
+++ resolved
@@ -145,14 +145,13 @@
     exitGroup = new bool();
     sigchld = new bool();
 
-    if (!debugSymbolTable) {
-        debugSymbolTable = new SymbolTable();
-        if (!objFile->loadGlobalSymbols(debugSymbolTable) ||
-            !objFile->loadLocalSymbols(debugSymbolTable) ||
-            !objFile->loadWeakSymbols(debugSymbolTable)) {
-            delete debugSymbolTable;
-            debugSymbolTable = nullptr;
-        }
+    symtab = new SymbolTable();
+    if (!objFile->loadGlobalSymbols(symtab) ||
+        !objFile->loadLocalSymbols(symtab) ||
+        !objFile->loadWeakSymbols(symtab)) {
+        // didn't load any symbols
+        delete symtab;
+        symtab = NULL;
     }
 }
 
@@ -409,38 +408,6 @@
     return true;
 }
 
-<<<<<<< HEAD
-
-////////////////////////////////////////////////////////////////////////
-//
-// LiveProcess member definitions
-//
-////////////////////////////////////////////////////////////////////////
-
-
-LiveProcess::LiveProcess(LiveProcessParams *params, ObjectFile *_objFile)
-    : Process(params), objFile(_objFile),
-      argv(params->cmd), envp(params->env), cwd(params->cwd),
-      executable(params->executable),
-      __uid(params->uid), __euid(params->euid),
-      __gid(params->gid), __egid(params->egid),
-      __pid(params->pid), __ppid(params->ppid),
-      drivers(params->drivers)
-{
-    // load up symbols, if any... these may be used for debugging or
-    // profiling.
-    symtab = new SymbolTable();
-    if (!objFile->loadGlobalSymbols(symtab) ||
-        !objFile->loadLocalSymbols(symtab) ||
-        !objFile->loadWeakSymbols(symtab)) {
-        // didn't load any symbols
-        delete symtab;
-        symtab = NULL;
-    }
-}
-
-=======
->>>>>>> 56fff5d7
 void
 Process::syscall(int64_t callnum, ThreadContext *tc, Fault *fault)
 {
