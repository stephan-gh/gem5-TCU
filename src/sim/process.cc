/*
 * Copyright (c) 2014-2016 Advanced Micro Devices, Inc.
 * Copyright (c) 2012 ARM Limited
 * All rights reserved
 *
 * The license below extends only to copyright in the software and shall
 * not be construed as granting a license to any other intellectual
 * property including but not limited to intellectual property relating
 * to a hardware implementation of the functionality of the software
 * licensed hereunder.  You may use the software subject to the license
 * terms below provided that you ensure that this notice is replicated
 * unmodified and in its entirety in all distributions of the software,
 * modified or unmodified, in source code or in binary form.
 *
 * Copyright (c) 2001-2005 The Regents of The University of Michigan
 * All rights reserved.
 *
 * Redistribution and use in source and binary forms, with or without
 * modification, are permitted provided that the following conditions are
 * met: redistributions of source code must retain the above copyright
 * notice, this list of conditions and the following disclaimer;
 * redistributions in binary form must reproduce the above copyright
 * notice, this list of conditions and the following disclaimer in the
 * documentation and/or other materials provided with the distribution;
 * neither the name of the copyright holders nor the names of its
 * contributors may be used to endorse or promote products derived from
 * this software without specific prior written permission.
 *
 * THIS SOFTWARE IS PROVIDED BY THE COPYRIGHT HOLDERS AND CONTRIBUTORS
 * "AS IS" AND ANY EXPRESS OR IMPLIED WARRANTIES, INCLUDING, BUT NOT
 * LIMITED TO, THE IMPLIED WARRANTIES OF MERCHANTABILITY AND FITNESS FOR
 * A PARTICULAR PURPOSE ARE DISCLAIMED. IN NO EVENT SHALL THE COPYRIGHT
 * OWNER OR CONTRIBUTORS BE LIABLE FOR ANY DIRECT, INDIRECT, INCIDENTAL,
 * SPECIAL, EXEMPLARY, OR CONSEQUENTIAL DAMAGES (INCLUDING, BUT NOT
 * LIMITED TO, PROCUREMENT OF SUBSTITUTE GOODS OR SERVICES; LOSS OF USE,
 * DATA, OR PROFITS; OR BUSINESS INTERRUPTION) HOWEVER CAUSED AND ON ANY
 * THEORY OF LIABILITY, WHETHER IN CONTRACT, STRICT LIABILITY, OR TORT
 * (INCLUDING NEGLIGENCE OR OTHERWISE) ARISING IN ANY WAY OUT OF THE USE
 * OF THIS SOFTWARE, EVEN IF ADVISED OF THE POSSIBILITY OF SUCH DAMAGE.
 */

#include "sim/process.hh"

#include <fcntl.h>
#include <unistd.h>

#include <array>
#include <climits>
#include <csignal>
#include <map>
#include <string>
#include <vector>

#include "base/intmath.hh"
#include "base/loader/object_file.hh"
#include "base/loader/symtab.hh"
#include "base/statistics.hh"
#include "config/the_isa.hh"
#include "cpu/thread_context.hh"
#include "mem/page_table.hh"
#include "mem/se_translating_port_proxy.hh"
#include "params/Process.hh"
#include "sim/emul_driver.hh"
#include "sim/fd_array.hh"
#include "sim/fd_entry.hh"
#include "sim/redirect_path.hh"
#include "sim/syscall_desc.hh"
#include "sim/system.hh"

namespace
{

typedef std::vector<Process::Loader *> LoaderList;

LoaderList &
process_loaders()
{
    static LoaderList loaders;
    return loaders;
}

} // anonymous namespace

Process::Loader::Loader()
{
    process_loaders().emplace_back(this);
}

Process *
Process::tryLoaders(const ProcessParams &params,
                    ::Loader::ObjectFile *obj_file)
{
    for (auto &loader: process_loaders()) {
        Process *p = loader->load(params, obj_file);
        if (p)
            return p;
    }

    return nullptr;
}

static std::string
normalize(const std::string& directory)
{
    if (directory.back() != '/')
        return directory + '/';
    return directory;
}

Process::Process(const ProcessParams &params, EmulationPageTable *pTable,
                 ::Loader::ObjectFile *obj_file)
    : SimObject(params), system(params.system),
      useArchPT(params.useArchPT),
      kvmInSE(params.kvmInSE),
      useForClone(false),
      pTable(pTable),
      objFile(obj_file),
      argv(params.cmd), envp(params.env),
      executable(params.executable == "" ? params.cmd[0] : params.executable),
      tgtCwd(normalize(params.cwd)),
      hostCwd(checkPathRedirect(tgtCwd)),
      release(params.release),
      _uid(params.uid), _euid(params.euid),
      _gid(params.gid), _egid(params.egid),
      _pid(params.pid), _ppid(params.ppid),
      _pgid(params.pgid), drivers(params.drivers),
      fds(std::make_shared<FDArray>(
                  params.input, params.output, params.errout)),
      childClearTID(0),
      ADD_STAT(numSyscalls, UNIT_COUNT, "Number of system calls")
{
    if (_pid >= System::maxPID)
        fatal("_pid is too large: %d", _pid);

    auto ret_pair = system->PIDs.emplace(_pid);
    if (!ret_pair.second)
        fatal("_pid %d is already used", _pid);

    /**
     * Linux bundles together processes into this concept called a thread
     * group. The thread group is responsible for recording which processes
     * behave as threads within a process context. The thread group leader
     * is the process who's tgid is equal to its pid. Other processes which
     * belong to the thread group, but do not lead the thread group, are
     * treated as child threads. These threads are created by the clone system
     * call with options specified to create threads (differing from the
     * options used to implement a fork). By default, set up the tgid/pid
     * with a new, equivalent value. If CLONE_THREAD is specified, patch
     * the tgid value with the old process' value.
     */
    _tgid = params.pid;

    exitGroup = new bool();
    sigchld = new bool();

    image = objFile->buildImage();

<<<<<<< HEAD
    symtab = new ::Loader::SymbolTable();
    if (!objFile->loadGlobalSymbols(symtab) ||
        !objFile->loadLocalSymbols(symtab) ||
        !objFile->loadWeakSymbols(symtab)) {
        // didn't load any symbols
        delete symtab;
        symtab = NULL;
    }
=======
    if (::Loader::debugSymbolTable.empty())
        ::Loader::debugSymbolTable = objFile->symtab();
>>>>>>> ea7d012c
}

void
Process::clone(ThreadContext *otc, ThreadContext *ntc,
               Process *np, RegVal flags)
{
#ifndef CLONE_VM
#define CLONE_VM 0
#endif
#ifndef CLONE_FILES
#define CLONE_FILES 0
#endif
#ifndef CLONE_THREAD
#define CLONE_THREAD 0
#endif
    if (CLONE_VM & flags) {
        /**
         * Share the process memory address space between the new process
         * and the old process. Changes in one will be visible in the other
         * due to the pointer use.
         */
        delete np->pTable;
        np->pTable = pTable;

        np->memState = memState;
    } else {
        /**
         * Duplicate the process memory address space. The state needs to be
         * copied over (rather than using pointers to share everything).
         */
        typedef std::vector<std::pair<Addr,Addr>> MapVec;
        MapVec mappings;
        pTable->getMappings(&mappings);

        for (auto map : mappings) {
            Addr paddr, vaddr = map.first;
            bool alloc_page = !(np->pTable->translate(vaddr, paddr));
            np->replicatePage(vaddr, paddr, otc, ntc, alloc_page);
        }

        *np->memState = *memState;
    }

    if (CLONE_FILES & flags) {
        /**
         * The parent and child file descriptors are shared because the
         * two FDArray pointers are pointing to the same FDArray. Opening
         * and closing file descriptors will be visible to both processes.
         */
        np->fds = fds;
    } else {
        /**
         * Copy the file descriptors from the old process into the new
         * child process. The file descriptors entry can be opened and
         * closed independently of the other process being considered. The
         * host file descriptors are also dup'd so that the flags for the
         * host file descriptor is independent of the other process.
         */
        std::shared_ptr<FDArray> nfds = np->fds;
        for (int tgt_fd = 0; tgt_fd < fds->getSize(); tgt_fd++) {
            std::shared_ptr<FDEntry> this_fde = (*fds)[tgt_fd];
            if (!this_fde) {
                nfds->setFDEntry(tgt_fd, nullptr);
                continue;
            }
            nfds->setFDEntry(tgt_fd, this_fde->clone());

            auto this_hbfd = std::dynamic_pointer_cast<HBFDEntry>(this_fde);
            if (!this_hbfd)
                continue;

            int this_sim_fd = this_hbfd->getSimFD();
            if (this_sim_fd <= 2)
                continue;

            int np_sim_fd = dup(this_sim_fd);
            assert(np_sim_fd != -1);

            auto nhbfd = std::dynamic_pointer_cast<HBFDEntry>((*nfds)[tgt_fd]);
            nhbfd->setSimFD(np_sim_fd);
        }
    }

    if (CLONE_THREAD & flags) {
        np->_tgid = _tgid;
        delete np->exitGroup;
        np->exitGroup = exitGroup;
    }

    np->argv.insert(np->argv.end(), argv.begin(), argv.end());
    np->envp.insert(np->envp.end(), envp.begin(), envp.end());
}

void
Process::revokeThreadContext(int context_id)
{
    std::vector<ContextID>::iterator it;
    for (it = contextIds.begin(); it != contextIds.end(); it++) {
        if (*it == context_id) {
            contextIds.erase(it);
            return;
        }
    }
    warn("Unable to find thread context to revoke");
}

void
Process::init()
{
    // Patch the ld_bias for dynamic executables.
    updateBias();

    if (objFile->getInterpreter())
        interpImage = objFile->getInterpreter()->buildImage();
}

void
Process::initState()
{
    if (contextIds.empty())
        fatal("Process %s is not associated with any HW contexts!\n", name());

    // first thread context for this process... initialize & enable
    ThreadContext *tc = system->threads[contextIds[0]];

    // mark this context as active so it will start ticking.
    tc->activate();

    pTable->initState();

    initVirtMem.reset(new SETranslatingPortProxy(
                tc, SETranslatingPortProxy::Always));

    // load object file into target memory
    image.write(*initVirtMem);
    interpImage.write(*initVirtMem);
}

DrainState
Process::drain()
{
    fds->updateFileOffsets();
    return DrainState::Drained;
}

void
Process::allocateMem(Addr vaddr, int64_t size, bool clobber)
{
    // Check if the page has been mapped by other cores if not to clobber.
    // When running multithreaded programs in SE-mode with DerivO3CPU model,
    // there are cases where two or more cores have page faults on the same
    // page in nearby ticks. When the cores try to handle the faults at the
    // commit stage (also in nearby ticks/cycles), the first core will ask for
    // a physical page frame to map with the virtual page. Other cores can
    // return if the page has been mapped and `!clobber`.
    if (!clobber) {
        const EmulationPageTable::Entry *pte = pTable->lookup(vaddr);
        if (pte) {
            warn("Process::allocateMem: addr %#x already mapped\n", vaddr);
            return;
        }
    }

    int npages = divCeil(size, pTable->pageSize());
    Addr paddr = system->allocPhysPages(npages);
    pTable->map(vaddr, paddr, size,
                clobber ? EmulationPageTable::Clobber :
                          EmulationPageTable::MappingFlags(0));
}

void
Process::replicatePage(Addr vaddr, Addr new_paddr, ThreadContext *old_tc,
                       ThreadContext *new_tc, bool allocate_page)
{
    if (allocate_page)
        new_paddr = system->allocPhysPages(1);

    // Read from old physical page.
    uint8_t buf_p[pTable->pageSize()];
    old_tc->getVirtProxy().readBlob(vaddr, buf_p, sizeof(buf_p));

    // Create new mapping in process address space by clobbering existing
    // mapping (if any existed) and then write to the new physical page.
    bool clobber = true;
    pTable->map(vaddr, new_paddr, sizeof(buf_p), clobber);
    new_tc->getVirtProxy().writeBlob(vaddr, buf_p, sizeof(buf_p));
}

bool
Process::fixupFault(Addr vaddr)
{
    return memState->fixupFault(vaddr);
}

void
Process::serialize(CheckpointOut &cp) const
{
    memState->serialize(cp);
    pTable->serialize(cp);
    /**
     * Checkpoints for file descriptors currently do not work. Need to
     * come back and fix them at a later date.
     */

    warn("Checkpoints for file descriptors currently do not work.");
}

void
Process::unserialize(CheckpointIn &cp)
{
    memState->unserialize(cp);
    pTable->unserialize(cp);
    /**
     * Checkpoints for file descriptors currently do not work. Need to
     * come back and fix them at a later date.
     */
    warn("Checkpoints for file descriptors currently do not work.");
    // The above returns a bool so that you could do something if you don't
    // find the param in the checkpoint if you wanted to, like set a default
    // but in this case we'll just stick with the instantiated value if not
    // found.
}

bool
Process::map(Addr vaddr, Addr paddr, int size, bool cacheable)
{
    pTable->map(vaddr, paddr, size,
                cacheable ? EmulationPageTable::MappingFlags(0) :
                            EmulationPageTable::Uncacheable);
    return true;
}

EmulatedDriver *
Process::findDriver(std::string filename)
{
    for (EmulatedDriver *d : drivers) {
        if (d->match(filename))
            return d;
    }

    return nullptr;
}

std::string
Process::checkPathRedirect(const std::string &filename)
{
    // If the input parameter contains a relative path, convert it.
    // The target version of the current working directory is fine since
    // we immediately convert it using redirect paths into a host version.
    auto abs_path = absolutePath(filename, false);

    for (auto path : system->redirectPaths) {
        // Search through the redirect paths to see if a starting substring of
        // our path falls into any buckets which need to redirected.
        if (startswith(abs_path, path->appPath())) {
            std::string tail = abs_path.substr(path->appPath().size());

            // If this path needs to be redirected, search through a list
            // of targets to see if we can match a valid file (or directory).
            for (auto host_path : path->hostPaths()) {
                if (access((host_path + tail).c_str(), R_OK) == 0) {
                    // Return the valid match.
                    return host_path + tail;
                }
            }
            // The path needs to be redirected, but the file or directory
            // does not exist on the host filesystem. Return the first
            // host path as a default.
            return path->hostPaths()[0] + tail;
        }
    }

    // The path does not need to be redirected.
    return abs_path;
}

void
Process::updateBias()
{
    auto *interp = objFile->getInterpreter();

    if (!interp || !interp->relocatable())
        return;

    // Determine how large the interpreters footprint will be in the process
    // address space.
    Addr interp_mapsize = roundUp(interp->mapSize(), pTable->pageSize());

    // We are allocating the memory area; set the bias to the lowest address
    // in the allocated memory region.
    Addr mmap_end = memState->getMmapEnd();
    Addr ld_bias = mmapGrowsDown() ? mmap_end - interp_mapsize : mmap_end;

    // Adjust the process mmap area to give the interpreter room; the real
    // execve system call would just invoke the kernel's internal mmap
    // functions to make these adjustments.
    mmap_end = mmapGrowsDown() ? ld_bias : mmap_end + interp_mapsize;
    memState->setMmapEnd(mmap_end);

    interp->updateBias(ld_bias);
}

Loader::ObjectFile *
Process::getInterpreter()
{
    return objFile->getInterpreter();
}

Addr
Process::getBias()
{
    auto *interp = getInterpreter();

    return interp ? interp->bias() : objFile->bias();
}

Addr
Process::getStartPC()
{
    auto *interp = getInterpreter();

    return interp ? interp->entryPoint() : objFile->entryPoint();
}

std::string
Process::absolutePath(const std::string &filename, bool host_filesystem)
{
    if (filename.empty() || startswith(filename, "/"))
        return filename;

    // Construct the absolute path given the current working directory for
    // either the host filesystem or target filesystem. The distinction only
    // matters if filesystem redirection is utilized in the simulation.
    auto path_base = std::string();
    if (host_filesystem) {
        path_base = hostCwd;
        assert(!hostCwd.empty());
    } else {
        path_base = tgtCwd;
        assert(!tgtCwd.empty());
    }

    // Add a trailing '/' if the current working directory did not have one.
    normalize(path_base);

    // Append the filename onto the current working path.
    auto absolute_path = path_base + filename;

    return absolute_path;
}

Process *
ProcessParams::create() const
{
    // If not specified, set the executable parameter equal to the
    // simulated system's zeroth command line parameter
    const std::string &exec = (executable == "") ? cmd[0] : executable;

    auto *obj_file = Loader::createObjectFile(exec);
    fatal_if(!obj_file, "Cannot load object file %s.", exec);

    Process *process = Process::tryLoaders(*this, obj_file);
    fatal_if(!process, "Unknown error creating process object.");

    return process;
}<|MERGE_RESOLUTION|>--- conflicted
+++ resolved
@@ -155,19 +155,8 @@
 
     image = objFile->buildImage();
 
-<<<<<<< HEAD
     symtab = new ::Loader::SymbolTable();
-    if (!objFile->loadGlobalSymbols(symtab) ||
-        !objFile->loadLocalSymbols(symtab) ||
-        !objFile->loadWeakSymbols(symtab)) {
-        // didn't load any symbols
-        delete symtab;
-        symtab = NULL;
-    }
-=======
-    if (::Loader::debugSymbolTable.empty())
-        ::Loader::debugSymbolTable = objFile->symtab();
->>>>>>> ea7d012c
+    *symtab = objFile->symtab();
 }
 
 void
