/*
 * Copyright (c) 2014-2016 Advanced Micro Devices, Inc.
 * Copyright (c) 2012 ARM Limited
 * All rights reserved
 *
 * The license below extends only to copyright in the software and shall
 * not be construed as granting a license to any other intellectual
 * property including but not limited to intellectual property relating
 * to a hardware implementation of the functionality of the software
 * licensed hereunder.  You may use the software subject to the license
 * terms below provided that you ensure that this notice is replicated
 * unmodified and in its entirety in all distributions of the software,
 * modified or unmodified, in source code or in binary form.
 *
 * Copyright (c) 2001-2005 The Regents of The University of Michigan
 * All rights reserved.
 *
 * Redistribution and use in source and binary forms, with or without
 * modification, are permitted provided that the following conditions are
 * met: redistributions of source code must retain the above copyright
 * notice, this list of conditions and the following disclaimer;
 * redistributions in binary form must reproduce the above copyright
 * notice, this list of conditions and the following disclaimer in the
 * documentation and/or other materials provided with the distribution;
 * neither the name of the copyright holders nor the names of its
 * contributors may be used to endorse or promote products derived from
 * this software without specific prior written permission.
 *
 * THIS SOFTWARE IS PROVIDED BY THE COPYRIGHT HOLDERS AND CONTRIBUTORS
 * "AS IS" AND ANY EXPRESS OR IMPLIED WARRANTIES, INCLUDING, BUT NOT
 * LIMITED TO, THE IMPLIED WARRANTIES OF MERCHANTABILITY AND FITNESS FOR
 * A PARTICULAR PURPOSE ARE DISCLAIMED. IN NO EVENT SHALL THE COPYRIGHT
 * OWNER OR CONTRIBUTORS BE LIABLE FOR ANY DIRECT, INDIRECT, INCIDENTAL,
 * SPECIAL, EXEMPLARY, OR CONSEQUENTIAL DAMAGES (INCLUDING, BUT NOT
 * LIMITED TO, PROCUREMENT OF SUBSTITUTE GOODS OR SERVICES; LOSS OF USE,
 * DATA, OR PROFITS; OR BUSINESS INTERRUPTION) HOWEVER CAUSED AND ON ANY
 * THEORY OF LIABILITY, WHETHER IN CONTRACT, STRICT LIABILITY, OR TORT
 * (INCLUDING NEGLIGENCE OR OTHERWISE) ARISING IN ANY WAY OUT OF THE USE
 * OF THIS SOFTWARE, EVEN IF ADVISED OF THE POSSIBILITY OF SUCH DAMAGE.
 */

#include "sim/process.hh"

#include <fcntl.h>
#include <unistd.h>

#include <array>
#include <climits>
#include <csignal>
#include <map>
#include <string>
#include <vector>

#include "base/intmath.hh"
#include "base/loader/object_file.hh"
#include "base/loader/symtab.hh"
#include "base/statistics.hh"
#include "config/the_isa.hh"
#include "cpu/thread_context.hh"
#include "mem/page_table.hh"
#include "mem/se_translating_port_proxy.hh"
#include "params/Process.hh"
#include "sim/emul_driver.hh"
#include "sim/fd_array.hh"
#include "sim/fd_entry.hh"
#include "sim/redirect_path.hh"
#include "sim/syscall_desc.hh"
#include "sim/system.hh"

using namespace std;
using namespace TheISA;

namespace
{

typedef std::vector<Process::Loader *> LoaderList;

LoaderList &
process_loaders()
{
    static LoaderList loaders;
    return loaders;
}

} // anonymous namespace

Process::Loader::Loader()
{
    process_loaders().emplace_back(this);
}

Process *
Process::tryLoaders(ProcessParams *params, ::Loader::ObjectFile *obj_file)
{
    for (auto &loader: process_loaders()) {
        Process *p = loader->load(params, obj_file);
        if (p)
            return p;
    }

    return nullptr;
}

static std::string
normalize(std::string& directory)
{
    if (directory.back() != '/')
        directory += '/';
    return directory;
}

Process::Process(ProcessParams *params, EmulationPageTable *pTable,
                 ::Loader::ObjectFile *obj_file)
    : SimObject(params), system(params->system),
      useArchPT(params->useArchPT),
      kvmInSE(params->kvmInSE),
      useForClone(false),
      pTable(pTable),
      objFile(obj_file),
      argv(params->cmd), envp(params->env),
      executable(params->executable),
      tgtCwd(normalize(params->cwd)),
      hostCwd(checkPathRedirect(tgtCwd)),
      release(params->release),
      _uid(params->uid), _euid(params->euid),
      _gid(params->gid), _egid(params->egid),
      _pid(params->pid), _ppid(params->ppid),
      _pgid(params->pgid), drivers(params->drivers),
      fds(make_shared<FDArray>(params->input, params->output, params->errout)),
      childClearTID(0)
{
    if (_pid >= System::maxPID)
        fatal("_pid is too large: %d", _pid);

    auto ret_pair = system->PIDs.emplace(_pid);
    if (!ret_pair.second)
        fatal("_pid %d is already used", _pid);

    /**
     * Linux bundles together processes into this concept called a thread
     * group. The thread group is responsible for recording which processes
     * behave as threads within a process context. The thread group leader
     * is the process who's tgid is equal to its pid. Other processes which
     * belong to the thread group, but do not lead the thread group, are
     * treated as child threads. These threads are created by the clone system
     * call with options specified to create threads (differing from the
     * options used to implement a fork). By default, set up the tgid/pid
     * with a new, equivalent value. If CLONE_THREAD is specified, patch
     * the tgid value with the old process' value.
     */
    _tgid = params->pid;

    exitGroup = new bool();
    sigchld = new bool();

    image = objFile->buildImage();

<<<<<<< HEAD
    symtab = new SymbolTable();
    if (!objFile->loadGlobalSymbols(symtab) ||
        !objFile->loadLocalSymbols(symtab) ||
        !objFile->loadWeakSymbols(symtab)) {
        // didn't load any symbols
        delete symtab;
        symtab = NULL;
=======
    if (!::Loader::debugSymbolTable) {
        ::Loader::debugSymbolTable = new ::Loader::SymbolTable();
        if (!objFile->loadGlobalSymbols(::Loader::debugSymbolTable) ||
            !objFile->loadLocalSymbols(::Loader::debugSymbolTable) ||
            !objFile->loadWeakSymbols(::Loader::debugSymbolTable)) {
            delete ::Loader::debugSymbolTable;
            ::Loader::debugSymbolTable = nullptr;
        }
>>>>>>> fa704784
    }
}

void
Process::clone(ThreadContext *otc, ThreadContext *ntc,
               Process *np, RegVal flags)
{
#ifndef CLONE_VM
#define CLONE_VM 0
#endif
#ifndef CLONE_FILES
#define CLONE_FILES 0
#endif
#ifndef CLONE_THREAD
#define CLONE_THREAD 0
#endif
    if (CLONE_VM & flags) {
        /**
         * Share the process memory address space between the new process
         * and the old process. Changes in one will be visible in the other
         * due to the pointer use.
         */
        delete np->pTable;
        np->pTable = pTable;

        np->memState = memState;
    } else {
        /**
         * Duplicate the process memory address space. The state needs to be
         * copied over (rather than using pointers to share everything).
         */
        typedef std::vector<pair<Addr,Addr>> MapVec;
        MapVec mappings;
        pTable->getMappings(&mappings);

        for (auto map : mappings) {
            Addr paddr, vaddr = map.first;
            bool alloc_page = !(np->pTable->translate(vaddr, paddr));
            np->replicatePage(vaddr, paddr, otc, ntc, alloc_page);
        }

        *np->memState = *memState;
    }

    if (CLONE_FILES & flags) {
        /**
         * The parent and child file descriptors are shared because the
         * two FDArray pointers are pointing to the same FDArray. Opening
         * and closing file descriptors will be visible to both processes.
         */
        np->fds = fds;
    } else {
        /**
         * Copy the file descriptors from the old process into the new
         * child process. The file descriptors entry can be opened and
         * closed independently of the other process being considered. The
         * host file descriptors are also dup'd so that the flags for the
         * host file descriptor is independent of the other process.
         */
        std::shared_ptr<FDArray> nfds = np->fds;
        for (int tgt_fd = 0; tgt_fd < fds->getSize(); tgt_fd++) {
            std::shared_ptr<FDEntry> this_fde = (*fds)[tgt_fd];
            if (!this_fde) {
                nfds->setFDEntry(tgt_fd, nullptr);
                continue;
            }
            nfds->setFDEntry(tgt_fd, this_fde->clone());

            auto this_hbfd = std::dynamic_pointer_cast<HBFDEntry>(this_fde);
            if (!this_hbfd)
                continue;

            int this_sim_fd = this_hbfd->getSimFD();
            if (this_sim_fd <= 2)
                continue;

            int np_sim_fd = dup(this_sim_fd);
            assert(np_sim_fd != -1);

            auto nhbfd = std::dynamic_pointer_cast<HBFDEntry>((*nfds)[tgt_fd]);
            nhbfd->setSimFD(np_sim_fd);
        }
    }

    if (CLONE_THREAD & flags) {
        np->_tgid = _tgid;
        delete np->exitGroup;
        np->exitGroup = exitGroup;
    }

    np->argv.insert(np->argv.end(), argv.begin(), argv.end());
    np->envp.insert(np->envp.end(), envp.begin(), envp.end());
}

void
Process::regStats()
{
    SimObject::regStats();

    using namespace Stats;

    numSyscalls
        .name(name() + ".numSyscalls")
        .desc("Number of system calls")
        ;
}

void
Process::revokeThreadContext(int context_id)
{
    std::vector<ContextID>::iterator it;
    for (it = contextIds.begin(); it != contextIds.end(); it++) {
        if (*it == context_id) {
            contextIds.erase(it);
            return;
        }
    }
    warn("Unable to find thread context to revoke");
}

void
Process::init()
{
    // Patch the ld_bias for dynamic executables.
    updateBias();

    if (objFile->getInterpreter())
        interpImage = objFile->getInterpreter()->buildImage();
}

void
Process::initState()
{
    if (contextIds.empty())
        fatal("Process %s is not associated with any HW contexts!\n", name());

    // first thread context for this process... initialize & enable
    ThreadContext *tc = system->getThreadContext(contextIds[0]);

    // mark this context as active so it will start ticking.
    tc->activate();

    pTable->initState();

    initVirtMem.reset(new SETranslatingPortProxy(
                tc, SETranslatingPortProxy::Always));

    // load object file into target memory
    image.write(*initVirtMem);
    interpImage.write(*initVirtMem);
}

DrainState
Process::drain()
{
    fds->updateFileOffsets();
    return DrainState::Drained;
}

void
Process::allocateMem(Addr vaddr, int64_t size, bool clobber)
{
    int npages = divCeil(size, (int64_t)PageBytes);
    Addr paddr = system->allocPhysPages(npages);
    pTable->map(vaddr, paddr, size,
                clobber ? EmulationPageTable::Clobber :
                          EmulationPageTable::MappingFlags(0));
}

void
Process::replicatePage(Addr vaddr, Addr new_paddr, ThreadContext *old_tc,
                       ThreadContext *new_tc, bool allocate_page)
{
    if (allocate_page)
        new_paddr = system->allocPhysPages(1);

    // Read from old physical page.
    uint8_t *buf_p = new uint8_t[PageBytes];
    old_tc->getVirtProxy().readBlob(vaddr, buf_p, PageBytes);

    // Create new mapping in process address space by clobbering existing
    // mapping (if any existed) and then write to the new physical page.
    bool clobber = true;
    pTable->map(vaddr, new_paddr, PageBytes, clobber);
    new_tc->getVirtProxy().writeBlob(vaddr, buf_p, PageBytes);
    delete[] buf_p;
}

bool
Process::fixupFault(Addr vaddr)
{
    return memState->fixupFault(vaddr);
}

void
Process::serialize(CheckpointOut &cp) const
{
    memState->serialize(cp);
    pTable->serialize(cp);
    /**
     * Checkpoints for file descriptors currently do not work. Need to
     * come back and fix them at a later date.
     */

    warn("Checkpoints for file descriptors currently do not work.");
}

void
Process::unserialize(CheckpointIn &cp)
{
    memState->unserialize(cp);
    pTable->unserialize(cp);
    /**
     * Checkpoints for file descriptors currently do not work. Need to
     * come back and fix them at a later date.
     */
    warn("Checkpoints for file descriptors currently do not work.");
    // The above returns a bool so that you could do something if you don't
    // find the param in the checkpoint if you wanted to, like set a default
    // but in this case we'll just stick with the instantiated value if not
    // found.
}

bool
Process::map(Addr vaddr, Addr paddr, int size, bool cacheable)
{
    pTable->map(vaddr, paddr, size,
                cacheable ? EmulationPageTable::MappingFlags(0) :
                            EmulationPageTable::Uncacheable);
    return true;
}

EmulatedDriver *
Process::findDriver(std::string filename)
{
    for (EmulatedDriver *d : drivers) {
        if (d->match(filename))
            return d;
    }

    return nullptr;
}

std::string
Process::checkPathRedirect(const std::string &filename)
{
    // If the input parameter contains a relative path, convert it.
    // The target version of the current working directory is fine since
    // we immediately convert it using redirect paths into a host version.
    auto abs_path = absolutePath(filename, false);

    for (auto path : system->redirectPaths) {
        // Search through the redirect paths to see if a starting substring of
        // our path falls into any buckets which need to redirected.
        if (startswith(abs_path, path->appPath())) {
            std::string tail = abs_path.substr(path->appPath().size());

            // If this path needs to be redirected, search through a list
            // of targets to see if we can match a valid file (or directory).
            for (auto host_path : path->hostPaths()) {
                if (access((host_path + tail).c_str(), R_OK) == 0) {
                    // Return the valid match.
                    return host_path + tail;
                }
            }
            // The path needs to be redirected, but the file or directory
            // does not exist on the host filesystem. Return the first
            // host path as a default.
            return path->hostPaths()[0] + tail;
        }
    }

    // The path does not need to be redirected.
    return abs_path;
}

void
Process::updateBias()
{
    auto *interp = objFile->getInterpreter();

    if (!interp || !interp->relocatable())
        return;

    // Determine how large the interpreters footprint will be in the process
    // address space.
    Addr interp_mapsize = roundUp(interp->mapSize(), TheISA::PageBytes);

    // We are allocating the memory area; set the bias to the lowest address
    // in the allocated memory region.
    Addr mmap_end = memState->getMmapEnd();
    Addr ld_bias = mmapGrowsDown() ? mmap_end - interp_mapsize : mmap_end;

    // Adjust the process mmap area to give the interpreter room; the real
    // execve system call would just invoke the kernel's internal mmap
    // functions to make these adjustments.
    mmap_end = mmapGrowsDown() ? ld_bias : mmap_end + interp_mapsize;
    memState->setMmapEnd(mmap_end);

    interp->updateBias(ld_bias);
}

Loader::ObjectFile *
Process::getInterpreter()
{
    return objFile->getInterpreter();
}

Addr
Process::getBias()
{
    auto *interp = getInterpreter();

    return interp ? interp->bias() : objFile->bias();
}

Addr
Process::getStartPC()
{
    auto *interp = getInterpreter();

    return interp ? interp->entryPoint() : objFile->entryPoint();
}

std::string
Process::absolutePath(const std::string &filename, bool host_filesystem)
{
    if (filename.empty() || startswith(filename, "/"))
        return filename;

    // Construct the absolute path given the current working directory for
    // either the host filesystem or target filesystem. The distinction only
    // matters if filesystem redirection is utilized in the simulation.
    auto path_base = std::string();
    if (host_filesystem) {
        path_base = hostCwd;
        assert(!hostCwd.empty());
    } else {
        path_base = tgtCwd;
        assert(!tgtCwd.empty());
    }

    // Add a trailing '/' if the current working directory did not have one.
    normalize(path_base);

    // Append the filename onto the current working path.
    auto absolute_path = path_base + filename;

    return absolute_path;
}

Process *
ProcessParams::create()
{
    // If not specified, set the executable parameter equal to the
    // simulated system's zeroth command line parameter
    if (executable == "") {
        executable = cmd[0];
    }

    auto *obj_file = Loader::createObjectFile(executable);
    fatal_if(!obj_file, "Cannot load object file %s.", executable);

    Process *process = Process::tryLoaders(this, obj_file);
    fatal_if(!process, "Unknown error creating process object.");

    return process;
}<|MERGE_RESOLUTION|>--- conflicted
+++ resolved
@@ -155,24 +155,13 @@
 
     image = objFile->buildImage();
 
-<<<<<<< HEAD
-    symtab = new SymbolTable();
+    symtab = new ::Loader::SymbolTable();
     if (!objFile->loadGlobalSymbols(symtab) ||
         !objFile->loadLocalSymbols(symtab) ||
         !objFile->loadWeakSymbols(symtab)) {
         // didn't load any symbols
         delete symtab;
         symtab = NULL;
-=======
-    if (!::Loader::debugSymbolTable) {
-        ::Loader::debugSymbolTable = new ::Loader::SymbolTable();
-        if (!objFile->loadGlobalSymbols(::Loader::debugSymbolTable) ||
-            !objFile->loadLocalSymbols(::Loader::debugSymbolTable) ||
-            !objFile->loadWeakSymbols(::Loader::debugSymbolTable)) {
-            delete ::Loader::debugSymbolTable;
-            ::Loader::debugSymbolTable = nullptr;
-        }
->>>>>>> fa704784
     }
 }
 
