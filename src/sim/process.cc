/*
 * Copyright (c) 2014-2016 Advanced Micro Devices, Inc.
 * Copyright (c) 2012 ARM Limited
 * All rights reserved
 *
 * The license below extends only to copyright in the software and shall
 * not be construed as granting a license to any other intellectual
 * property including but not limited to intellectual property relating
 * to a hardware implementation of the functionality of the software
 * licensed hereunder.  You may use the software subject to the license
 * terms below provided that you ensure that this notice is replicated
 * unmodified and in its entirety in all distributions of the software,
 * modified or unmodified, in source code or in binary form.
 *
 * Copyright (c) 2001-2005 The Regents of The University of Michigan
 * All rights reserved.
 *
 * Redistribution and use in source and binary forms, with or without
 * modification, are permitted provided that the following conditions are
 * met: redistributions of source code must retain the above copyright
 * notice, this list of conditions and the following disclaimer;
 * redistributions in binary form must reproduce the above copyright
 * notice, this list of conditions and the following disclaimer in the
 * documentation and/or other materials provided with the distribution;
 * neither the name of the copyright holders nor the names of its
 * contributors may be used to endorse or promote products derived from
 * this software without specific prior written permission.
 *
 * THIS SOFTWARE IS PROVIDED BY THE COPYRIGHT HOLDERS AND CONTRIBUTORS
 * "AS IS" AND ANY EXPRESS OR IMPLIED WARRANTIES, INCLUDING, BUT NOT
 * LIMITED TO, THE IMPLIED WARRANTIES OF MERCHANTABILITY AND FITNESS FOR
 * A PARTICULAR PURPOSE ARE DISCLAIMED. IN NO EVENT SHALL THE COPYRIGHT
 * OWNER OR CONTRIBUTORS BE LIABLE FOR ANY DIRECT, INDIRECT, INCIDENTAL,
 * SPECIAL, EXEMPLARY, OR CONSEQUENTIAL DAMAGES (INCLUDING, BUT NOT
 * LIMITED TO, PROCUREMENT OF SUBSTITUTE GOODS OR SERVICES; LOSS OF USE,
 * DATA, OR PROFITS; OR BUSINESS INTERRUPTION) HOWEVER CAUSED AND ON ANY
 * THEORY OF LIABILITY, WHETHER IN CONTRACT, STRICT LIABILITY, OR TORT
 * (INCLUDING NEGLIGENCE OR OTHERWISE) ARISING IN ANY WAY OUT OF THE USE
 * OF THIS SOFTWARE, EVEN IF ADVISED OF THE POSSIBILITY OF SUCH DAMAGE.
 *
 * Authors: Nathan Binkert
 *          Steve Reinhardt
 *          Ali Saidi
 *          Brandon Potter
 */

#include "sim/process.hh"

#include <fcntl.h>
#include <unistd.h>

#include <array>
#include <climits>
#include <csignal>
#include <map>
#include <string>
#include <vector>

#include "base/intmath.hh"
#include "base/loader/object_file.hh"
#include "base/loader/symtab.hh"
#include "base/statistics.hh"
#include "config/the_isa.hh"
#include "cpu/thread_context.hh"
#include "mem/page_table.hh"
#include "mem/se_translating_port_proxy.hh"
#include "params/Process.hh"
#include "sim/emul_driver.hh"
#include "sim/fd_array.hh"
#include "sim/fd_entry.hh"
#include "sim/redirect_path.hh"
#include "sim/syscall_desc.hh"
#include "sim/system.hh"

using namespace std;
using namespace TheISA;

namespace
{

typedef std::vector<Process::Loader *> LoaderList;

LoaderList &
process_loaders()
{
    static LoaderList loaders;
    return loaders;
}

} // anonymous namespace

Process::Loader::Loader()
{
    process_loaders().emplace_back(this);
}

Process *
Process::tryLoaders(ProcessParams *params, ObjectFile *obj_file)
{
    for (auto &loader: process_loaders()) {
        Process *p = loader->load(params, obj_file);
        if (p)
            return p;
    }

    return nullptr;
}

static std::string
normalize(std::string& directory)
{
    if (directory.back() != '/')
        directory += '/';
    return directory;
}

Process::Process(ProcessParams *params, EmulationPageTable *pTable,
                 ObjectFile *obj_file)
    : SimObject(params), system(params->system),
      useArchPT(params->useArchPT),
      kvmInSE(params->kvmInSE),
      useForClone(false),
      pTable(pTable),
      initVirtMem(system->getSystemPort(), this,
                  SETranslatingPortProxy::Always),
      objFile(obj_file),
      argv(params->cmd), envp(params->env),
      executable(params->executable),
      tgtCwd(normalize(params->cwd)),
      hostCwd(checkPathRedirect(tgtCwd)),
      release(params->release),
      _uid(params->uid), _euid(params->euid),
      _gid(params->gid), _egid(params->egid),
      _pid(params->pid), _ppid(params->ppid),
      _pgid(params->pgid), drivers(params->drivers),
      fds(make_shared<FDArray>(params->input, params->output, params->errout)),
      childClearTID(0)
{
    if (_pid >= System::maxPID)
        fatal("_pid is too large: %d", _pid);

    auto ret_pair = system->PIDs.emplace(_pid);
    if (!ret_pair.second)
        fatal("_pid %d is already used", _pid);

    /**
     * Linux bundles together processes into this concept called a thread
     * group. The thread group is responsible for recording which processes
     * behave as threads within a process context. The thread group leader
     * is the process who's tgid is equal to its pid. Other processes which
     * belong to the thread group, but do not lead the thread group, are
     * treated as child threads. These threads are created by the clone system
     * call with options specified to create threads (differing from the
     * options used to implement a fork). By default, set up the tgid/pid
     * with a new, equivalent value. If CLONE_THREAD is specified, patch
     * the tgid value with the old process' value.
     */
    _tgid = params->pid;

    exitGroup = new bool();
    sigchld = new bool();

<<<<<<< HEAD
    symtab = new SymbolTable();
    if (!objFile->loadGlobalSymbols(symtab) ||
        !objFile->loadLocalSymbols(symtab) ||
        !objFile->loadWeakSymbols(symtab)) {
        // didn't load any symbols
        delete symtab;
        symtab = NULL;
=======
    image = objFile->buildImage();

    if (!debugSymbolTable) {
        debugSymbolTable = new SymbolTable();
        if (!objFile->loadGlobalSymbols(debugSymbolTable) ||
            !objFile->loadLocalSymbols(debugSymbolTable) ||
            !objFile->loadWeakSymbols(debugSymbolTable)) {
            delete debugSymbolTable;
            debugSymbolTable = nullptr;
        }
>>>>>>> 55c5b66a
    }
}

void
Process::clone(ThreadContext *otc, ThreadContext *ntc,
               Process *np, RegVal flags)
{
#ifndef CLONE_VM
#define CLONE_VM 0
#endif
#ifndef CLONE_FILES
#define CLONE_FILES 0
#endif
#ifndef CLONE_THREAD
#define CLONE_THREAD 0
#endif
    if (CLONE_VM & flags) {
        /**
         * Share the process memory address space between the new process
         * and the old process. Changes in one will be visible in the other
         * due to the pointer use.
         */
        delete np->pTable;
        np->pTable = pTable;
        auto &proxy = dynamic_cast<SETranslatingPortProxy &>(
                ntc->getVirtProxy());
        proxy.setPageTable(np->pTable);

        np->memState = memState;
    } else {
        /**
         * Duplicate the process memory address space. The state needs to be
         * copied over (rather than using pointers to share everything).
         */
        typedef std::vector<pair<Addr,Addr>> MapVec;
        MapVec mappings;
        pTable->getMappings(&mappings);

        for (auto map : mappings) {
            Addr paddr, vaddr = map.first;
            bool alloc_page = !(np->pTable->translate(vaddr, paddr));
            np->replicatePage(vaddr, paddr, otc, ntc, alloc_page);
        }

        *np->memState = *memState;
    }

    if (CLONE_FILES & flags) {
        /**
         * The parent and child file descriptors are shared because the
         * two FDArray pointers are pointing to the same FDArray. Opening
         * and closing file descriptors will be visible to both processes.
         */
        np->fds = fds;
    } else {
        /**
         * Copy the file descriptors from the old process into the new
         * child process. The file descriptors entry can be opened and
         * closed independently of the other process being considered. The
         * host file descriptors are also dup'd so that the flags for the
         * host file descriptor is independent of the other process.
         */
        std::shared_ptr<FDArray> nfds = np->fds;
        for (int tgt_fd = 0; tgt_fd < fds->getSize(); tgt_fd++) {
            std::shared_ptr<FDEntry> this_fde = (*fds)[tgt_fd];
            if (!this_fde) {
                nfds->setFDEntry(tgt_fd, nullptr);
                continue;
            }
            nfds->setFDEntry(tgt_fd, this_fde->clone());

            auto this_hbfd = std::dynamic_pointer_cast<HBFDEntry>(this_fde);
            if (!this_hbfd)
                continue;

            int this_sim_fd = this_hbfd->getSimFD();
            if (this_sim_fd <= 2)
                continue;

            int np_sim_fd = dup(this_sim_fd);
            assert(np_sim_fd != -1);

            auto nhbfd = std::dynamic_pointer_cast<HBFDEntry>((*nfds)[tgt_fd]);
            nhbfd->setSimFD(np_sim_fd);
        }
    }

    if (CLONE_THREAD & flags) {
        np->_tgid = _tgid;
        delete np->exitGroup;
        np->exitGroup = exitGroup;
    }

    np->argv.insert(np->argv.end(), argv.begin(), argv.end());
    np->envp.insert(np->envp.end(), envp.begin(), envp.end());
}

void
Process::regStats()
{
    SimObject::regStats();

    using namespace Stats;

    numSyscalls
        .name(name() + ".numSyscalls")
        .desc("Number of system calls")
        ;
}

ThreadContext *
Process::findFreeContext()
{
    for (auto &it : system->threadContexts) {
        if (ThreadContext::Halted == it->status())
            return it;
    }
    return nullptr;
}

void
Process::revokeThreadContext(int context_id)
{
    std::vector<ContextID>::iterator it;
    for (it = contextIds.begin(); it != contextIds.end(); it++) {
        if (*it == context_id) {
            contextIds.erase(it);
            return;
        }
    }
    warn("Unable to find thread context to revoke");
}

void
Process::init()
{
    // Patch the ld_bias for dynamic executables.
    updateBias();

    if (objFile->getInterpreter())
        interpImage = objFile->getInterpreter()->buildImage();
}

void
Process::initState()
{
    if (contextIds.empty())
        fatal("Process %s is not associated with any HW contexts!\n", name());

    // first thread context for this process... initialize & enable
    ThreadContext *tc = system->getThreadContext(contextIds[0]);

    // mark this context as active so it will start ticking.
    tc->activate();

    pTable->initState();

    // load object file into target memory
    image.write(initVirtMem);
    interpImage.write(initVirtMem);
}

DrainState
Process::drain()
{
    fds->updateFileOffsets();
    return DrainState::Drained;
}

void
Process::allocateMem(Addr vaddr, int64_t size, bool clobber)
{
    int npages = divCeil(size, (int64_t)PageBytes);
    Addr paddr = system->allocPhysPages(npages);
    pTable->map(vaddr, paddr, size,
                clobber ? EmulationPageTable::Clobber :
                          EmulationPageTable::MappingFlags(0));
}

void
Process::replicatePage(Addr vaddr, Addr new_paddr, ThreadContext *old_tc,
                       ThreadContext *new_tc, bool allocate_page)
{
    if (allocate_page)
        new_paddr = system->allocPhysPages(1);

    // Read from old physical page.
    uint8_t *buf_p = new uint8_t[PageBytes];
    old_tc->getVirtProxy().readBlob(vaddr, buf_p, PageBytes);

    // Create new mapping in process address space by clobbering existing
    // mapping (if any existed) and then write to the new physical page.
    bool clobber = true;
    pTable->map(vaddr, new_paddr, PageBytes, clobber);
    new_tc->getVirtProxy().writeBlob(vaddr, buf_p, PageBytes);
    delete[] buf_p;
}

bool
Process::fixupStackFault(Addr vaddr)
{
    Addr stack_min = memState->getStackMin();
    Addr stack_base = memState->getStackBase();
    Addr max_stack_size = memState->getMaxStackSize();

    // Check if this is already on the stack and there's just no page there
    // yet.
    if (vaddr >= stack_min && vaddr < stack_base) {
        allocateMem(roundDown(vaddr, PageBytes), PageBytes);
        return true;
    }

    // We've accessed the next page of the stack, so extend it to include
    // this address.
    if (vaddr < stack_min && vaddr >= stack_base - max_stack_size) {
        while (vaddr < stack_min) {
            stack_min -= TheISA::PageBytes;
            if (stack_base - stack_min > max_stack_size)
                fatal("Maximum stack size exceeded\n");
            allocateMem(stack_min, TheISA::PageBytes);
            inform("Increasing stack size by one page.");
        }
        memState->setStackMin(stack_min);
        return true;
    }
    return false;
}

void
Process::serialize(CheckpointOut &cp) const
{
    memState->serialize(cp);
    pTable->serialize(cp);
    /**
     * Checkpoints for file descriptors currently do not work. Need to
     * come back and fix them at a later date.
     */

    warn("Checkpoints for file descriptors currently do not work.");
}

void
Process::unserialize(CheckpointIn &cp)
{
    memState->unserialize(cp);
    pTable->unserialize(cp);
    /**
     * Checkpoints for file descriptors currently do not work. Need to
     * come back and fix them at a later date.
     */
    warn("Checkpoints for file descriptors currently do not work.");
    // The above returns a bool so that you could do something if you don't
    // find the param in the checkpoint if you wanted to, like set a default
    // but in this case we'll just stick with the instantiated value if not
    // found.
}

bool
Process::map(Addr vaddr, Addr paddr, int size, bool cacheable)
{
    pTable->map(vaddr, paddr, size,
                cacheable ? EmulationPageTable::MappingFlags(0) :
                            EmulationPageTable::Uncacheable);
    return true;
}

void
Process::doSyscall(int64_t callnum, ThreadContext *tc, Fault *fault)
{
    numSyscalls++;

    SyscallDesc *desc = getDesc(callnum);
    if (desc == nullptr)
        fatal("Syscall %d out of range", callnum);

    desc->doSyscall(callnum, tc, fault);
}

RegVal
Process::getSyscallArg(ThreadContext *tc, int &i, int width)
{
    return getSyscallArg(tc, i);
}

EmulatedDriver *
Process::findDriver(std::string filename)
{
    for (EmulatedDriver *d : drivers) {
        if (d->match(filename))
            return d;
    }

    return nullptr;
}

std::string
Process::checkPathRedirect(const std::string &filename)
{
    // If the input parameter contains a relative path, convert it.
    // The target version of the current working directory is fine since
    // we immediately convert it using redirect paths into a host version.
    auto abs_path = absolutePath(filename, false);

    for (auto path : system->redirectPaths) {
        // Search through the redirect paths to see if a starting substring of
        // our path falls into any buckets which need to redirected.
        if (startswith(abs_path, path->appPath())) {
            std::string tail = abs_path.substr(path->appPath().size());

            // If this path needs to be redirected, search through a list
            // of targets to see if we can match a valid file (or directory).
            for (auto host_path : path->hostPaths()) {
                if (access((host_path + tail).c_str(), R_OK) == 0) {
                    // Return the valid match.
                    return host_path + tail;
                }
            }
            // The path needs to be redirected, but the file or directory
            // does not exist on the host filesystem. Return the first
            // host path as a default.
            return path->hostPaths()[0] + tail;
        }
    }

    // The path does not need to be redirected.
    return abs_path;
}

void
Process::updateBias()
{
    ObjectFile *interp = objFile->getInterpreter();

    if (!interp || !interp->relocatable())
        return;

    // Determine how large the interpreters footprint will be in the process
    // address space.
    Addr interp_mapsize = roundUp(interp->mapSize(), TheISA::PageBytes);

    // We are allocating the memory area; set the bias to the lowest address
    // in the allocated memory region.
    Addr mmap_end = memState->getMmapEnd();
    Addr ld_bias = mmapGrowsDown() ? mmap_end - interp_mapsize : mmap_end;

    // Adjust the process mmap area to give the interpreter room; the real
    // execve system call would just invoke the kernel's internal mmap
    // functions to make these adjustments.
    mmap_end = mmapGrowsDown() ? ld_bias : mmap_end + interp_mapsize;
    memState->setMmapEnd(mmap_end);

    interp->updateBias(ld_bias);
}

ObjectFile *
Process::getInterpreter()
{
    return objFile->getInterpreter();
}

Addr
Process::getBias()
{
    ObjectFile *interp = getInterpreter();

    return interp ? interp->bias() : objFile->bias();
}

Addr
Process::getStartPC()
{
    ObjectFile *interp = getInterpreter();

    return interp ? interp->entryPoint() : objFile->entryPoint();
}

std::string
Process::absolutePath(const std::string &filename, bool host_filesystem)
{
    if (filename.empty() || startswith(filename, "/"))
        return filename;

    // Construct the absolute path given the current working directory for
    // either the host filesystem or target filesystem. The distinction only
    // matters if filesystem redirection is utilized in the simulation.
    auto path_base = std::string();
    if (host_filesystem) {
        path_base = hostCwd;
        assert(!hostCwd.empty());
    } else {
        path_base = tgtCwd;
        assert(!tgtCwd.empty());
    }

    // Add a trailing '/' if the current working directory did not have one.
    normalize(path_base);

    // Append the filename onto the current working path.
    auto absolute_path = path_base + filename;

    return absolute_path;
}

Process *
ProcessParams::create()
{
    // If not specified, set the executable parameter equal to the
    // simulated system's zeroth command line parameter
    if (executable == "") {
        executable = cmd[0];
    }

    ObjectFile *obj_file = createObjectFile(executable);
    fatal_if(!obj_file, "Cannot load object file %s.", executable);

    Process *process = Process::tryLoaders(this, obj_file);
    fatal_if(!process, "Unknown error creating process object.");

    return process;
}<|MERGE_RESOLUTION|>--- conflicted
+++ resolved
@@ -160,7 +160,8 @@
     exitGroup = new bool();
     sigchld = new bool();
 
-<<<<<<< HEAD
+    image = objFile->buildImage();
+
     symtab = new SymbolTable();
     if (!objFile->loadGlobalSymbols(symtab) ||
         !objFile->loadLocalSymbols(symtab) ||
@@ -168,18 +169,6 @@
         // didn't load any symbols
         delete symtab;
         symtab = NULL;
-=======
-    image = objFile->buildImage();
-
-    if (!debugSymbolTable) {
-        debugSymbolTable = new SymbolTable();
-        if (!objFile->loadGlobalSymbols(debugSymbolTable) ||
-            !objFile->loadLocalSymbols(debugSymbolTable) ||
-            !objFile->loadWeakSymbols(debugSymbolTable)) {
-            delete debugSymbolTable;
-            debugSymbolTable = nullptr;
-        }
->>>>>>> 55c5b66a
     }
 }
 
