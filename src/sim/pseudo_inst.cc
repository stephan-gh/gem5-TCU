/*
 * Copyright (c) 2010-2012, 2015, 2017 ARM Limited
 * All rights reserved
 *
 * The license below extends only to copyright in the software and shall
 * not be construed as granting a license to any other intellectual
 * property including but not limited to intellectual property relating
 * to a hardware implementation of the functionality of the software
 * licensed hereunder.  You may use the software subject to the license
 * terms below provided that you ensure that this notice is replicated
 * unmodified and in its entirety in all distributions of the software,
 * modified or unmodified, in source code or in binary form.
 *
 * Copyright (c) 2011 Advanced Micro Devices, Inc.
 * Copyright (c) 2003-2006 The Regents of The University of Michigan
 * All rights reserved.
 *
 * Redistribution and use in source and binary forms, with or without
 * modification, are permitted provided that the following conditions are
 * met: redistributions of source code must retain the above copyright
 * notice, this list of conditions and the following disclaimer;
 * redistributions in binary form must reproduce the above copyright
 * notice, this list of conditions and the following disclaimer in the
 * documentation and/or other materials provided with the distribution;
 * neither the name of the copyright holders nor the names of its
 * contributors may be used to endorse or promote products derived from
 * this software without specific prior written permission.
 *
 * THIS SOFTWARE IS PROVIDED BY THE COPYRIGHT HOLDERS AND CONTRIBUTORS
 * "AS IS" AND ANY EXPRESS OR IMPLIED WARRANTIES, INCLUDING, BUT NOT
 * LIMITED TO, THE IMPLIED WARRANTIES OF MERCHANTABILITY AND FITNESS FOR
 * A PARTICULAR PURPOSE ARE DISCLAIMED. IN NO EVENT SHALL THE COPYRIGHT
 * OWNER OR CONTRIBUTORS BE LIABLE FOR ANY DIRECT, INDIRECT, INCIDENTAL,
 * SPECIAL, EXEMPLARY, OR CONSEQUENTIAL DAMAGES (INCLUDING, BUT NOT
 * LIMITED TO, PROCUREMENT OF SUBSTITUTE GOODS OR SERVICES; LOSS OF USE,
 * DATA, OR PROFITS; OR BUSINESS INTERRUPTION) HOWEVER CAUSED AND ON ANY
 * THEORY OF LIABILITY, WHETHER IN CONTRACT, STRICT LIABILITY, OR TORT
 * (INCLUDING NEGLIGENCE OR OTHERWISE) ARISING IN ANY WAY OUT OF THE USE
 * OF THIS SOFTWARE, EVEN IF ADVISED OF THE POSSIBILITY OF SUCH DAMAGE.
 */

#include "sim/pseudo_inst.hh"

#include <fcntl.h>
#include <unistd.h>

#include <cerrno>
#include <fstream>
#include <string>
#include <vector>

#include "arch/vtophys.hh"
#include "base/debug.hh"
#include "base/output.hh"
#include "config/the_isa.hh"
#include "cpu/base.hh"
#include "cpu/quiesce_event.hh"
#include "cpu/thread_context.hh"
#include "debug/Loader.hh"
#include "debug/Quiesce.hh"
#include "debug/WorkItems.hh"
#include "debug/Dtu.hh"
#include "dev/net/dist_iface.hh"
#include "kern/kernel_stats.hh"
#include "mem/page_table.hh"
#include "params/BaseCPU.hh"
#include "sim/full_system.hh"
#include "sim/initparam_keys.hh"
#include "sim/process.hh"
#include "sim/serialize.hh"
#include "sim/sim_events.hh"
#include "sim/sim_exit.hh"
#include "sim/stat_control.hh"
#include "sim/stats.hh"
#include "sim/system.hh"
#include "sim/vptr.hh"

using namespace std;
using namespace Stats;

namespace PseudoInst
{

static inline void
panicFsOnlyPseudoInst(const char *name)
{
    panic("Pseudo inst \"%s\" is only available in Full System mode.");
}

<<<<<<< HEAD
uint64_t
pseudoInst(ThreadContext *tc, uint8_t func, uint8_t subfunc)
{
    uint64_t args[4];

    DPRINTF(PseudoInst, "PseudoInst::pseudoInst(%i, %i)\n", func, subfunc);

    // We need to do this in a slightly convoluted way since
    // getArgument() might have side-effects on arg_num. We could have
    // used the Argument class, but due to the possible side effects
    // from getArgument, it'd most likely break.
    int arg_num(0);
    for (int i = 0; i < sizeof(args) / sizeof(*args); ++i) {
        args[arg_num] = getArgument(tc, arg_num, sizeof(uint64_t), false);
        ++arg_num;
    }

    switch (func) {
      case M5OP_ARM:
        arm(tc);
        break;

      case M5OP_QUIESCE:
        quiesce(tc);
        break;

      case M5OP_QUIESCE_NS:
        quiesceNs(tc, args[0]);
        break;

      case M5OP_QUIESCE_CYCLE:
        quiesceCycles(tc, args[0]);
        break;

      case M5OP_QUIESCE_TIME:
        return quiesceTime(tc);

      case M5OP_RPNS:
        return rpns(tc);

      case M5OP_WAKE_CPU:
        wakeCPU(tc, args[0]);
        break;

      case M5OP_EXIT:
        m5exit(tc, args[0]);
        break;

      case M5OP_FAIL:
        m5fail(tc, args[0], args[1]);
        break;

      case M5OP_INIT_PARAM:
        return initParam(tc, args[0], args[1]);

      case M5OP_LOAD_SYMBOL:
        loadsymbol(tc);
        break;

      case M5OP_RESET_STATS:
        resetstats(tc, args[0], args[1]);
        break;

      case M5OP_DUMP_STATS:
        dumpstats(tc, args[0], args[1]);
        break;

      case M5OP_DUMP_RESET_STATS:
        dumpresetstats(tc, args[0], args[1]);
        break;

      case M5OP_CHECKPOINT:
        m5checkpoint(tc, args[0], args[1]);
        break;

      case M5OP_WRITE_FILE:
        return writefile(tc, args[0], args[1], args[2], args[3]);

      case M5OP_READ_FILE:
        return readfile(tc, args[0], args[1], args[2]);

      case M5OP_DEBUG_BREAK:
        debugbreak(tc);
        break;

      case M5OP_SWITCH_CPU:
        switchcpu(tc);
        break;

      case M5OP_ADD_SYMBOL:
        addsymbol(tc, args[0], args[1]);
        break;

      case M5OP_PANIC:
        panic("M5 panic instruction called at %s\n", tc->pcState());

      case M5OP_WORK_BEGIN:
        workbegin(tc, args[0], args[1]);
        break;

      case M5OP_WORK_END:
        workend(tc, args[0], args[1]);
        break;

      case M5OP_ANNOTATE:
      case M5OP_RESERVED2:
      case M5OP_RESERVED3:
      case M5OP_RESERVED4:
      case M5OP_RESERVED5:
        warn("Unimplemented m5 op (0x%x)\n", func);
        break;

      /* SE mode functions */
      case M5OP_SE_SYSCALL:
        m5Syscall(tc);
        break;

      case M5OP_SE_PAGE_FAULT:
        m5PageFault(tc);
        break;

      /* dist-gem5 functions */
      case M5OP_DIST_TOGGLE_SYNC:
        togglesync(tc);
        break;

      /* print current timestamp */
      case M5OP_GET_CYCLES:
        return getCycles(tc, args[0]);

      default:
        warn("Unhandled m5 op: 0x%x\n", func);
        break;
    }

    return 0;
}

=======
>>>>>>> fcbea600
void
arm(ThreadContext *tc)
{
    DPRINTF(PseudoInst, "PseudoInst::arm()\n");
    if (!FullSystem)
        panicFsOnlyPseudoInst("arm");

    if (tc->getKernelStats())
        tc->getKernelStats()->arm();
}

void
quiesce(ThreadContext *tc)
{
    DPRINTF(PseudoInst, "PseudoInst::quiesce()\n");
    tc->quiesce();
}

void
quiesceSkip(ThreadContext *tc)
{
    DPRINTF(PseudoInst, "PseudoInst::quiesceSkip()\n");
    tc->quiesceTick(tc->getCpuPtr()->nextCycle() + 1);
}

void
quiesceNs(ThreadContext *tc, uint64_t ns)
{
    DPRINTF(PseudoInst, "PseudoInst::quiesceNs(%i)\n", ns);
    tc->quiesceTick(curTick() + SimClock::Int::ns * ns);
}

void
quiesceCycles(ThreadContext *tc, uint64_t cycles)
{
    DPRINTF(PseudoInst, "PseudoInst::quiesceCycles(%i)\n", cycles);
    tc->quiesceTick(tc->getCpuPtr()->clockEdge(Cycles(cycles)));
}

uint64_t
quiesceTime(ThreadContext *tc)
{
    DPRINTF(PseudoInst, "PseudoInst::quiesceTime()\n");

    return (tc->readLastActivate() - tc->readLastSuspend()) /
        SimClock::Int::ns;
}

uint64_t
rpns(ThreadContext *tc)
{
    DPRINTF(PseudoInst, "PseudoInst::rpns()\n");
    return curTick() / SimClock::Int::ns;
}

void
wakeCPU(ThreadContext *tc, uint64_t cpuid)
{
    DPRINTF(PseudoInst, "PseudoInst::wakeCPU(%i)\n", cpuid);
    System *sys = tc->getSystemPtr();

    if (sys->numContexts() <= cpuid) {
        warn("PseudoInst::wakeCPU(%i), cpuid greater than number of contexts"
             "(%i)\n",cpuid, sys->numContexts());
        return;
    }

    ThreadContext *other_tc = sys->threadContexts[cpuid];
    if (other_tc->status() == ThreadContext::Suspended)
        other_tc->activate();
}

void
m5exit(ThreadContext *tc, Tick delay)
{
    DPRINTF(PseudoInst, "PseudoInst::m5exit(%i)\n", delay);
    if (DistIface::readyToExit(delay)) {
        Tick when = curTick() + delay * SimClock::Int::ns;
        exitSimLoop("m5_exit instruction encountered", 0, when, 0, true);
    }
}

void
m5fail(ThreadContext *tc, Tick delay, uint64_t code)
{
    DPRINTF(PseudoInst, "PseudoInst::m5fail(%i, %i)\n", delay, code);
    Tick when = curTick() + delay * SimClock::Int::ns;
    exitSimLoop("m5_fail instruction encountered", code, when, 0, true);
}

void
loadsymbol(ThreadContext *tc)
{
    DPRINTF(PseudoInst, "PseudoInst::loadsymbol()\n");
    if (!FullSystem)
        panicFsOnlyPseudoInst("loadsymbol");

    const string &filename = tc->getCpuPtr()->system->params()->symbolfile;
    if (filename.empty()) {
        return;
    }

    std::string buffer;
    ifstream file(filename.c_str());

    if (!file)
        fatal("file error: Can't open symbol table file %s\n", filename);

    while (!file.eof()) {
        getline(file, buffer);

        if (buffer.empty())
            continue;

        string::size_type idx = buffer.find(' ');
        if (idx == string::npos)
            continue;

        string address = "0x" + buffer.substr(0, idx);
        eat_white(address);
        if (address.empty())
            continue;

        // Skip over letter and space
        string symbol = buffer.substr(idx + 3);
        eat_white(symbol);
        if (symbol.empty())
            continue;

        Addr addr;
        if (!to_number(address, addr))
            continue;

        if (!tc->getSystemPtr()->kernelSymtab->insert(addr, symbol))
            continue;


        DPRINTF(Loader, "Loaded symbol: %s @ %#llx\n", symbol, addr);
    }
    file.close();
}

void
addsymbol(ThreadContext *tc, Addr addr, Addr symbolAddr)
{
    DPRINTF(PseudoInst, "PseudoInst::addsymbol(0x%x, 0x%x)\n",
            addr, symbolAddr);
    if (!FullSystem)
        panicFsOnlyPseudoInst("addSymbol");

    std::string symbol;
    tc->getVirtProxy().readString(symbol, symbolAddr);

    DPRINTF(Loader, "Loaded symbol: %s @ %#llx\n", symbol, addr);

    tc->getSymTab()->insert(addr,symbol);
}

uint64_t
initParam(ThreadContext *tc, uint64_t key_str1, uint64_t key_str2)
{
    DPRINTF(PseudoInst, "PseudoInst::initParam() key:%s%s\n", (char *)&key_str1,
            (char *)&key_str2);
    if (!FullSystem) {
        panicFsOnlyPseudoInst("initParam");
        return 0;
    }

    // The key parameter string is passed in via two 64-bit registers. We copy
    // out the characters from the 64-bit integer variables here and concatenate
    // them in the key_str character buffer
    const int len = 2 * sizeof(uint64_t) + 1;
    char key_str[len];
    memset(key_str, '\0', len);
    if (key_str1 == 0) {
        assert(key_str2 == 0);
    } else {
        strncpy(key_str, (char *)&key_str1, sizeof(uint64_t));
    }

    if (strlen(key_str) == sizeof(uint64_t)) {
        strncpy(key_str + sizeof(uint64_t), (char *)&key_str2,
                sizeof(uint64_t));
    } else {
        assert(key_str2 == 0);
    }

    // Compare the key parameter with the known values to select the return
    // value
    uint64_t val;
    if (strcmp(key_str, InitParamKey::DEFAULT) == 0) {
        val = tc->getCpuPtr()->system->init_param;
    } else if (strcmp(key_str, InitParamKey::DIST_RANK) == 0) {
        val = DistIface::rankParam();
    } else if (strcmp(key_str, InitParamKey::DIST_SIZE) == 0) {
        val = DistIface::sizeParam();
    } else {
        panic("Unknown key for initparam pseudo instruction:\"%s\"", key_str);
    }
    return val;
}


void
resetstats(ThreadContext *tc, Tick delay, Tick period)
{
    DPRINTF(PseudoInst, "PseudoInst::resetstats(%i, %i)\n", delay, period);
    if (!tc->getCpuPtr()->params()->do_statistics_insts)
        return;


    Tick when = curTick() + delay * SimClock::Int::ns;
    Tick repeat = period * SimClock::Int::ns;

    Stats::schedStatEvent(false, true, when, repeat);
}

void
dumpstats(ThreadContext *tc, Tick delay, Tick period)
{
    DPRINTF(PseudoInst, "PseudoInst::dumpstats(%i, %i)\n", delay, period);
    if (!tc->getCpuPtr()->params()->do_statistics_insts)
        return;


    Tick when = curTick() + delay * SimClock::Int::ns;
    Tick repeat = period * SimClock::Int::ns;

    Stats::schedStatEvent(true, false, when, repeat);
}

void
dumpresetstats(ThreadContext *tc, Tick delay, Tick period)
{
    DPRINTF(PseudoInst, "PseudoInst::dumpresetstats(%i, %i)\n", delay, period);
    if (!tc->getCpuPtr()->params()->do_statistics_insts)
        return;


    Tick when = curTick() + delay * SimClock::Int::ns;
    Tick repeat = period * SimClock::Int::ns;

    Stats::schedStatEvent(true, true, when, repeat);
}

void
m5checkpoint(ThreadContext *tc, Tick delay, Tick period)
{
    DPRINTF(PseudoInst, "PseudoInst::m5checkpoint(%i, %i)\n", delay, period);
    if (!tc->getCpuPtr()->params()->do_checkpoint_insts)
        return;

    if (DistIface::readyToCkpt(delay, period)) {
        Tick when = curTick() + delay * SimClock::Int::ns;
        Tick repeat = period * SimClock::Int::ns;
        exitSimLoop("checkpoint", 0, when, repeat);
    }
}

uint64_t
readfile(ThreadContext *tc, Addr vaddr, uint64_t len, uint64_t offset)
{
    DPRINTF(PseudoInst, "PseudoInst::readfile(0x%x, 0x%x, 0x%x)\n",
            vaddr, len, offset);
    if (!FullSystem) {
        panicFsOnlyPseudoInst("readfile");
        return 0;
    }

    const string &file = tc->getSystemPtr()->params()->readfile;
    if (file.empty()) {
        return ULL(0);
    }

    uint64_t result = 0;

    int fd = ::open(file.c_str(), O_RDONLY, 0);
    if (fd < 0)
        panic("could not open file %s\n", file);

    if (offset != 0 && ::lseek(fd, offset, SEEK_SET) < 0)
        panic("could not seek: %s", strerror(errno));

    char *buf = new char[len];
    char *p = buf;
    bool isStdin = file == "/dev/stdin";
    while (len > 0) {
        int bytes = ::read(fd, p, len);
        if (bytes <= 0)
            break;
        if(isStdin) {
            result += bytes;
            break;
        }

        p += bytes;
        result += bytes;
        len -= bytes;
    }

    close(fd);
    tc->getVirtProxy().writeBlob(vaddr, buf, result);
    delete [] buf;
    return result;
}

uint64_t
writefile(ThreadContext *tc, Addr vaddr, uint64_t len, uint64_t offset,
            Addr filename_addr)
{
    DPRINTF(PseudoInst, "PseudoInst::writefile(0x%x, 0x%x, 0x%x, 0x%x)\n",
            vaddr, len, offset, filename_addr);

    // copy out target filename
    std::string filename;
    tc->getVirtProxy().readString(filename, filename_addr);

    OutputStream *out;
    if (offset == 0) {
        // create a new file (truncate)
        out = simout.create(filename, true, true);
    } else {
        // do not truncate file if offset is non-zero
        // (ios::in flag is required as well to keep the existing data
        //  intact, otherwise existing data will be zeroed out.)
        out = simout.open(filename, ios::in | ios::out | ios::binary, true);
    }

    ostream *os(out->stream());
    if (!os)
        panic("could not open file %s\n", filename);

    // seek to offset
    if (offset != 0)
        os->seekp(offset);

    // copy out data and write to file
    char *buf = new char[len];
    tc->getVirtProxy().readBlob(vaddr, buf, len);
    os->write(buf, len);
    if (os->fail() || os->bad())
        panic("Error while doing writefile!\n");

    simout.close(out);

    delete [] buf;

    return len;
}

void
debugbreak(ThreadContext *tc)
{
    DPRINTF(PseudoInst, "PseudoInst::debugbreak()\n");
    Debug::breakpoint();
}

void
switchcpu(ThreadContext *tc)
{
    DPRINTF(PseudoInst, "PseudoInst::switchcpu()\n");
    exitSimLoop("switchcpu");
}

/*
 * This function is executed when the simulation is executing the syscall
 * handler in System Emulation mode.
 */
void
m5Syscall(ThreadContext *tc)
{
    DPRINTF(PseudoInst, "PseudoInst::m5Syscall()\n");
    Fault fault;
    tc->syscall(&fault);
}

void
togglesync(ThreadContext *tc)
{
    DPRINTF(PseudoInst, "PseudoInst::togglesync()\n");
    DistIface::toggleSync(tc);
}

//
// This function is executed when annotated work items begin.  Depending on
// what the user specified at the command line, the simulation may exit and/or
// take a checkpoint when a certain work item begins.
//
void
workbegin(ThreadContext *tc, uint64_t workid, uint64_t threadid)
{
    DPRINTF(PseudoInst, "PseudoInst::workbegin(%i, %i)\n", workid, threadid);
    System *sys = tc->getSystemPtr();
    const System::Params *params = sys->params();

    if (params->exit_on_work_items) {
        exitSimLoop("workbegin", static_cast<int>(workid));
        return;
    }

    DPRINTF(WorkItems, "Work Begin workid: %d, threadid %d\n", workid,
            threadid);
    tc->getCpuPtr()->workItemBegin();
    sys->workItemBegin(threadid, workid);

    //
    // If specified, determine if this is the specific work item the user
    // identified
    //
    if (params->work_item_id == -1 || params->work_item_id == workid) {

        uint64_t systemWorkBeginCount = sys->incWorkItemsBegin();
        int cpuId = tc->getCpuPtr()->cpuId();

        if (params->work_cpus_ckpt_count != 0 &&
            sys->markWorkItem(cpuId) >= params->work_cpus_ckpt_count) {
            //
            // If active cpus equals checkpoint count, create checkpoint
            //
            exitSimLoop("checkpoint");
        }

        if (systemWorkBeginCount == params->work_begin_ckpt_count) {
            //
            // Note: the string specified as the cause of the exit event must
            // exactly equal "checkpoint" inorder to create a checkpoint
            //
            exitSimLoop("checkpoint");
        }

        if (systemWorkBeginCount == params->work_begin_exit_count) {
            //
            // If a certain number of work items started, exit simulation
            //
            exitSimLoop("work started count reach");
        }

        if (cpuId == params->work_begin_cpu_id_exit) {
            //
            // If work started on the cpu id specified, exit simulation
            //
            exitSimLoop("work started on specific cpu");
        }
    }
}

//
// This function is executed when annotated work items end.  Depending on
// what the user specified at the command line, the simulation may exit and/or
// take a checkpoint when a certain work item ends.
//
void
workend(ThreadContext *tc, uint64_t workid, uint64_t threadid)
{
    DPRINTF(PseudoInst, "PseudoInst::workend(%i, %i)\n", workid, threadid);
    System *sys = tc->getSystemPtr();
    const System::Params *params = sys->params();

    if (params->exit_on_work_items) {
        exitSimLoop("workend", static_cast<int>(workid));
        return;
    }

    DPRINTF(WorkItems, "Work End workid: %d, threadid %d\n", workid, threadid);
    tc->getCpuPtr()->workItemEnd();
    sys->workItemEnd(threadid, workid);

    //
    // If specified, determine if this is the specific work item the user
    // identified
    //
    if (params->work_item_id == -1 || params->work_item_id == workid) {

        uint64_t systemWorkEndCount = sys->incWorkItemsEnd();
        int cpuId = tc->getCpuPtr()->cpuId();

        if (params->work_cpus_ckpt_count != 0 &&
            sys->markWorkItem(cpuId) >= params->work_cpus_ckpt_count) {
            //
            // If active cpus equals checkpoint count, create checkpoint
            //
            exitSimLoop("checkpoint");
        }

        if (params->work_end_ckpt_count != 0 &&
            systemWorkEndCount == params->work_end_ckpt_count) {
            //
            // If total work items completed equals checkpoint count, create
            // checkpoint
            //
            exitSimLoop("checkpoint");
        }

        if (params->work_end_exit_count != 0 &&
            systemWorkEndCount == params->work_end_exit_count) {
            //
            // If total work items completed equals exit count, exit simulation
            //
            exitSimLoop("work items exit count reached");
        }
    }
}

uint64_t
getCycles(ThreadContext *tc, uint64_t msg)
{
    DPRINTFS(Dtu, tc->getCpuPtr(), "DEBUG %#x\n", msg);
    return tc->getCpuPtr()->curCycle();
}

} // namespace PseudoInst<|MERGE_RESOLUTION|>--- conflicted
+++ resolved
@@ -56,10 +56,10 @@
 #include "cpu/base.hh"
 #include "cpu/quiesce_event.hh"
 #include "cpu/thread_context.hh"
+#include "debug/Dtu.hh"
 #include "debug/Loader.hh"
 #include "debug/Quiesce.hh"
 #include "debug/WorkItems.hh"
-#include "debug/Dtu.hh"
 #include "dev/net/dist_iface.hh"
 #include "kern/kernel_stats.hh"
 #include "mem/page_table.hh"
@@ -87,147 +87,6 @@
     panic("Pseudo inst \"%s\" is only available in Full System mode.");
 }
 
-<<<<<<< HEAD
-uint64_t
-pseudoInst(ThreadContext *tc, uint8_t func, uint8_t subfunc)
-{
-    uint64_t args[4];
-
-    DPRINTF(PseudoInst, "PseudoInst::pseudoInst(%i, %i)\n", func, subfunc);
-
-    // We need to do this in a slightly convoluted way since
-    // getArgument() might have side-effects on arg_num. We could have
-    // used the Argument class, but due to the possible side effects
-    // from getArgument, it'd most likely break.
-    int arg_num(0);
-    for (int i = 0; i < sizeof(args) / sizeof(*args); ++i) {
-        args[arg_num] = getArgument(tc, arg_num, sizeof(uint64_t), false);
-        ++arg_num;
-    }
-
-    switch (func) {
-      case M5OP_ARM:
-        arm(tc);
-        break;
-
-      case M5OP_QUIESCE:
-        quiesce(tc);
-        break;
-
-      case M5OP_QUIESCE_NS:
-        quiesceNs(tc, args[0]);
-        break;
-
-      case M5OP_QUIESCE_CYCLE:
-        quiesceCycles(tc, args[0]);
-        break;
-
-      case M5OP_QUIESCE_TIME:
-        return quiesceTime(tc);
-
-      case M5OP_RPNS:
-        return rpns(tc);
-
-      case M5OP_WAKE_CPU:
-        wakeCPU(tc, args[0]);
-        break;
-
-      case M5OP_EXIT:
-        m5exit(tc, args[0]);
-        break;
-
-      case M5OP_FAIL:
-        m5fail(tc, args[0], args[1]);
-        break;
-
-      case M5OP_INIT_PARAM:
-        return initParam(tc, args[0], args[1]);
-
-      case M5OP_LOAD_SYMBOL:
-        loadsymbol(tc);
-        break;
-
-      case M5OP_RESET_STATS:
-        resetstats(tc, args[0], args[1]);
-        break;
-
-      case M5OP_DUMP_STATS:
-        dumpstats(tc, args[0], args[1]);
-        break;
-
-      case M5OP_DUMP_RESET_STATS:
-        dumpresetstats(tc, args[0], args[1]);
-        break;
-
-      case M5OP_CHECKPOINT:
-        m5checkpoint(tc, args[0], args[1]);
-        break;
-
-      case M5OP_WRITE_FILE:
-        return writefile(tc, args[0], args[1], args[2], args[3]);
-
-      case M5OP_READ_FILE:
-        return readfile(tc, args[0], args[1], args[2]);
-
-      case M5OP_DEBUG_BREAK:
-        debugbreak(tc);
-        break;
-
-      case M5OP_SWITCH_CPU:
-        switchcpu(tc);
-        break;
-
-      case M5OP_ADD_SYMBOL:
-        addsymbol(tc, args[0], args[1]);
-        break;
-
-      case M5OP_PANIC:
-        panic("M5 panic instruction called at %s\n", tc->pcState());
-
-      case M5OP_WORK_BEGIN:
-        workbegin(tc, args[0], args[1]);
-        break;
-
-      case M5OP_WORK_END:
-        workend(tc, args[0], args[1]);
-        break;
-
-      case M5OP_ANNOTATE:
-      case M5OP_RESERVED2:
-      case M5OP_RESERVED3:
-      case M5OP_RESERVED4:
-      case M5OP_RESERVED5:
-        warn("Unimplemented m5 op (0x%x)\n", func);
-        break;
-
-      /* SE mode functions */
-      case M5OP_SE_SYSCALL:
-        m5Syscall(tc);
-        break;
-
-      case M5OP_SE_PAGE_FAULT:
-        m5PageFault(tc);
-        break;
-
-      /* dist-gem5 functions */
-      case M5OP_DIST_TOGGLE_SYNC:
-        togglesync(tc);
-        break;
-
-      /* print current timestamp */
-      case M5OP_GET_CYCLES:
-        return getCycles(tc, args[0]);
-
-      default:
-        warn("Unhandled m5 op: 0x%x\n", func);
-        break;
-    }
-
-    return 0;
-}
-
-=======
->>>>>>> fcbea600
 void
 arm(ThreadContext *tc)
 {
@@ -383,7 +242,8 @@
 
     DPRINTF(Loader, "Loaded symbol: %s @ %#llx\n", symbol, addr);
 
-    tc->getSymTab()->insert(addr,symbol);
+    tc->getSystemPtr()->kernelSymtab->insert(addr,symbol);
+    debugSymbolTable->insert(addr,symbol);
 }
 
 uint64_t
