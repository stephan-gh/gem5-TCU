/*
 * Copyright (c) 2020 The Regents of The University of California
 * All rights reserved.
 *
 * Redistribution and use in source and binary forms, with or without
 * modification, are permitted provided that the following conditions are
 * met: redistributions of source code must retain the above copyright
 * notice, this list of conditions and the following disclaimer;
 * redistributions in binary form must reproduce the above copyright
 * notice, this list of conditions and the following disclaimer in the
 * documentation and/or other materials provided with the distribution;
 * neither the name of the copyright holders nor the names of its
 * contributors may be used to endorse or promote products derived from
 * this software without specific prior written permission.
 *
 * THIS SOFTWARE IS PROVIDED BY THE COPYRIGHT HOLDERS AND CONTRIBUTORS
 * "AS IS" AND ANY EXPRESS OR IMPLIED WARRANTIES, INCLUDING, BUT NOT
 * LIMITED TO, THE IMPLIED WARRANTIES OF MERCHANTABILITY AND FITNESS FOR
 * A PARTICULAR PURPOSE ARE DISCLAIMED. IN NO EVENT SHALL THE COPYRIGHT
 * OWNER OR CONTRIBUTORS BE LIABLE FOR ANY DIRECT, INDIRECT, INCIDENTAL,
 * SPECIAL, EXEMPLARY, OR CONSEQUENTIAL DAMAGES (INCLUDING, BUT NOT
 * LIMITED TO, PROCUREMENT OF SUBSTITUTE GOODS OR SERVICES; LOSS OF USE,
 * DATA, OR PROFITS; OR BUSINESS INTERRUPTION) HOWEVER CAUSED AND ON ANY
 * THEORY OF LIABILITY, WHETHER IN CONTRACT, STRICT LIABILITY, OR TORT
 * (INCLUDING NEGLIGENCE OR OTHERWISE) ARISING IN ANY WAY OUT OF THE USE
 * OF THIS SOFTWARE, EVEN IF ADVISED OF THE POSSIBILITY OF SUCH DAMAGE.
 */

/**
 * @ingroup api_base_utils
 */
<<<<<<< HEAD
const char *gem5Version = "[DEVELOP-FOR-V20.2]";
=======
const char *gem5Version = "20.1.0.3";
>>>>>>> cd21b5a5
<|MERGE_RESOLUTION|>--- conflicted
+++ resolved
@@ -29,8 +29,4 @@
 /**
  * @ingroup api_base_utils
  */
-<<<<<<< HEAD
-const char *gem5Version = "[DEVELOP-FOR-V20.2]";
-=======
-const char *gem5Version = "20.1.0.3";
->>>>>>> cd21b5a5
+const char *gem5Version = "20.1.0.3";