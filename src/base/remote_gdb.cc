--- conflicted
+++ resolved
@@ -755,12 +755,8 @@
 {
     // Here "ticks" aren't simulator ticks which measure time, they're
     // instructions committed by the CPU.
-<<<<<<< HEAD
     if (!ev->scheduled())
-    	eq->schedule(ev, eq->getCurTick() + delta);
-=======
-    tc->scheduleInstCountEvent(ev, tc->getCurrentInstCount() + delta);
->>>>>>> 55c5b66a
+    	tc->scheduleInstCountEvent(ev, tc->getCurrentInstCount() + delta);
 }
 
 void
